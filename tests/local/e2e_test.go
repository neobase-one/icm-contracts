--- conflicted
+++ resolved
@@ -15,14 +15,9 @@
 )
 
 const (
-<<<<<<< HEAD
 	teleporterByteCodeFile = "./out/TeleporterMessenger.sol/TeleporterMessenger.json"
-	warpGenesisFile        = "./tests/utils/warp-genesis.json"
-=======
-	teleporterByteCodeFile = "./contracts/out/TeleporterMessenger.sol/TeleporterMessenger.json"
 
 	warpGenesisTemplateFile = "./tests/utils/warp-genesis-template.json"
->>>>>>> 89d34cd7
 
 	teleporterMessengerLabel = "TeleporterMessenger"
 	upgradeabilityLabel      = "upgradeability"
