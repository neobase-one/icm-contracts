--- conflicted
+++ resolved
@@ -33,25 +33,12 @@
 
 // Implements Network, pointing to the network setup in local_network_setup.go
 type LocalNetwork struct {
-<<<<<<< HEAD
-	primaryNetworkInfo *interfaces.L1TestInfo
-	L1Infos            map[ids.ID]*interfaces.L1TestInfo
-
-	extraNodes []*tmpnet.Node // to add as more L1 validators in the tests
-
-	globalFundedKey *ecdsa.PrivateKey
-	pChainWallet    pwallet.Wallet
-
-	// Internal vars only used to set up the local network
-	tmpnet *tmpnet.Network
-=======
 	tmpnet.Network
 
 	extraNodes               []*tmpnet.Node // to add as more subnet validators in the tests
 	primaryNetworkValidators []ids.NodeID
 	globalFundedKey          *ecdsa.PrivateKey
 	pChainWallet             pwallet.Wallet
->>>>>>> 3f342056
 }
 
 const (
@@ -153,17 +140,6 @@
 		utils.SetupProposerVM(ctx, globalFundedECDSAKey, network, l1.SubnetID)
 	}
 
-<<<<<<< HEAD
-	localNetwork := &LocalNetwork{
-		primaryNetworkInfo: &interfaces.L1TestInfo{},
-		L1Infos:            make(map[ids.ID]*interfaces.L1TestInfo),
-		extraNodes:         extraNodes,
-		globalFundedKey:    globalFundedECDSAKey,
-		tmpnet:             network,
-	}
-	for _, l1 := range network.Subnets {
-		localNetwork.setL1Values(l1)
-=======
 	// All nodes are specified as bootstrap validators
 	var primaryNetworkValidators []ids.NodeID
 	for _, node := range network.Nodes {
@@ -175,14 +151,13 @@
 		extraNodes:               extraNodes,
 		globalFundedKey:          globalFundedECDSAKey,
 		primaryNetworkValidators: primaryNetworkValidators,
->>>>>>> 3f342056
 	}
 
 	// Create the P-Chain wallet to issue transactions
 	kc := secp256k1fx.NewKeychain(globalFundedKey)
-	localNetwork.GetL1Infos()
+	localNetwork.GetAllL1Infos()
 	var l1IDs []ids.ID
-	for _, l1 := range localNetwork.GetL1Infos() {
+	for _, l1 := range localNetwork.GetAllL1Infos() {
 		l1IDs = append(l1IDs, l1.L1ID)
 	}
 	wallet, err := primary.MakeWallet(ctx, &primary.WalletConfig{
@@ -197,23 +172,10 @@
 	return localNetwork
 }
 
-<<<<<<< HEAD
-// Should be called after setL1Values for all L1s
-func (n *LocalNetwork) setPrimaryNetworkValues() {
-	// Get the C-Chain node URIs.
-	// All L1 nodes validate the C-Chain, so we can include them all here
-	var nodeURIs []string
-	for _, l1Info := range n.L1Infos {
-		nodeURIs = append(nodeURIs, l1Info.NodeURIs...)
-	}
-	for _, extraNode := range n.extraNodes {
-		uri, err := n.tmpnet.GetURIForNodeID(extraNode.NodeID)
-=======
-func (n *LocalNetwork) GetPrimaryNetworkInfo() interfaces.SubnetTestInfo {
+func (n *LocalNetwork) GetPrimaryNetworkInfo() interfaces.L1TestInfo {
 	var nodeURIs []string
 	for _, nodeID := range n.primaryNetworkValidators {
 		uri, err := n.Network.GetURIForNodeID(nodeID)
->>>>>>> 3f342056
 		Expect(err).Should(BeNil())
 
 		nodeURIs = append(nodeURIs, uri)
@@ -224,83 +186,14 @@
 
 	wsClient, err := ethclient.Dial(utils.HttpToWebsocketURI(nodeURIs[0], cChainBlockchainID.String()))
 	Expect(err).Should(BeNil())
-<<<<<<< HEAD
-	chainIDInt, err := chainRPCClient.ChainID(context.Background())
-	Expect(err).Should(BeNil())
-
-	n.primaryNetworkInfo.L1ID = constants.PrimaryNetworkID
-	n.primaryNetworkInfo.BlockchainID = cChainBlockchainID
-	n.primaryNetworkInfo.NodeURIs = nodeURIs
-	n.primaryNetworkInfo.WSClient = chainWSClient
-	n.primaryNetworkInfo.RPCClient = chainRPCClient
-	n.primaryNetworkInfo.EVMChainID = chainIDInt
-}
-
-func (n *LocalNetwork) setL1Values(l1 *tmpnet.Subnet) {
-	blockchainID := l1.Chains[0].ChainID
-
-	var chainNodeURIs []string
-	for _, validatorID := range l1.ValidatorIDs {
-		uri, err := n.tmpnet.GetURIForNodeID(validatorID)
-		Expect(err).Should(BeNil(), "failed to get URI for node ID %s", validatorID)
-		Expect(uri).ShouldNot(HaveLen(0))
-		chainNodeURIs = append(chainNodeURIs, uri)
-	}
-
-	chainWSURI := utils.HttpToWebsocketURI(chainNodeURIs[0], blockchainID.String())
-	chainRPCURI := utils.HttpToRPCURI(chainNodeURIs[0], blockchainID.String())
-
-	L1ID := l1.SubnetID
-
-	if n.L1Infos[L1ID] != nil && n.L1Infos[L1ID].WSClient != nil {
-		n.L1Infos[L1ID].WSClient.Close()
-	}
-	chainWSClient, err := ethclient.Dial(chainWSURI)
-	Expect(err).Should(BeNil())
-	if n.L1Infos[L1ID] != nil && n.L1Infos[L1ID].RPCClient != nil {
-		n.L1Infos[L1ID].RPCClient.Close()
-	}
-	chainRPCClient, err := ethclient.Dial(chainRPCURI)
-	Expect(err).Should(BeNil())
-	chainIDInt, err := chainRPCClient.ChainID(context.Background())
-	Expect(err).Should(BeNil())
-
-	// Set the new values in the L1Infos map
-	if n.L1Infos[L1ID] == nil {
-		n.L1Infos[L1ID] = &interfaces.L1TestInfo{}
-	}
-	n.L1Infos[L1ID].L1Name = l1.Name
-	n.L1Infos[L1ID].L1ID = L1ID
-	n.L1Infos[L1ID].BlockchainID = blockchainID
-	n.L1Infos[L1ID].NodeURIs = chainNodeURIs
-	n.L1Infos[L1ID].WSClient = chainWSClient
-	n.L1Infos[L1ID].RPCClient = chainRPCClient
-	n.L1Infos[L1ID].EVMChainID = chainIDInt
-}
-
-// Returns all L1 info sorted in lexicographic order of L1Name.
-func (n *LocalNetwork) GetL1Infos() []interfaces.L1TestInfo {
-	L1Infos := make([]interfaces.L1TestInfo, 0, len(n.L1Infos))
-	for _, l1Info := range n.L1Infos {
-		L1Infos = append(L1Infos, *l1Info)
-	}
-	sort.Slice(L1Infos, func(i, j int) bool {
-		return L1Infos[i].L1Name < L1Infos[j].L1Name
-	})
-	return L1Infos
-}
-
-func (n *LocalNetwork) GetPrimaryNetworkInfo() interfaces.L1TestInfo {
-	return *n.primaryNetworkInfo
-=======
 
 	rpcClient, err := ethclient.Dial(utils.HttpToRPCURI(nodeURIs[0], cChainBlockchainID.String()))
 	Expect(err).Should(BeNil())
 
 	evmChainID, err := rpcClient.ChainID(context.Background())
 	Expect(err).Should(BeNil())
-	return interfaces.SubnetTestInfo{
-		SubnetID:     ids.Empty,
+	return interfaces.L1TestInfo{
+		L1ID:         ids.Empty,
 		BlockchainID: cChainBlockchainID,
 		NodeURIs:     nodeURIs,
 		WSClient:     wsClient,
@@ -310,8 +203,8 @@
 }
 
 // Returns all subnet info sorted in lexicographic order of SubnetName.
-func (n *LocalNetwork) GetSubnetsInfo() []interfaces.SubnetTestInfo {
-	subnets := make([]interfaces.SubnetTestInfo, len(n.Network.Subnets))
+func (n *LocalNetwork) GetSubnetsInfo() []interfaces.L1TestInfo {
+	subnets := make([]interfaces.L1TestInfo, len(n.Network.Subnets))
 	for i, subnet := range n.Network.Subnets {
 		var nodeURIs []string
 		for _, nodeID := range subnet.ValidatorIDs {
@@ -328,8 +221,8 @@
 		Expect(err).Should(BeNil())
 		evmChainID, err := rpcClient.ChainID(context.Background())
 		Expect(err).Should(BeNil())
-		subnets[i] = interfaces.SubnetTestInfo{
-			SubnetID:     subnet.SubnetID,
+		subnets[i] = interfaces.L1TestInfo{
+			L1ID:         subnet.SubnetID,
 			BlockchainID: blockchainID,
 			NodeURIs:     nodeURIs,
 			WSClient:     wsClient,
@@ -338,12 +231,11 @@
 		}
 	}
 	return subnets
->>>>>>> 3f342056
 }
 
 // Returns L1 info for all L1s, including the primary network
 func (n *LocalNetwork) GetAllL1Infos() []interfaces.L1TestInfo {
-	l1s := n.GetL1Infos()
+	l1s := n.GetAllL1Infos()
 	return append(l1s, n.GetPrimaryNetworkInfo())
 }
 
@@ -352,22 +244,6 @@
 	return fundedAddress, n.globalFundedKey
 }
 
-<<<<<<< HEAD
-func (n *LocalNetwork) setAllL1Values() {
-	L1IDs := n.GetL1Infos()
-	Expect(len(L1IDs)).Should(Equal(2))
-
-	for _, l1Info := range n.L1Infos {
-		l1 := n.tmpnet.GetSubnet(l1Info.L1Name)
-		Expect(l1).ShouldNot(BeNil())
-		n.setL1Values(l1)
-	}
-
-	n.setPrimaryNetworkValues()
-}
-
-=======
->>>>>>> 3f342056
 func (n *LocalNetwork) TearDownNetwork() {
 	log.Info("Tearing down network")
 	Expect(n).ShouldNot(BeNil())
@@ -382,15 +258,9 @@
 		"not enough extra nodes to use",
 	)
 
-<<<<<<< HEAD
-	l1 := n.tmpnet.Subnets[slices.IndexFunc(
-		n.tmpnet.Subnets,
+	l1 := n.Network.Subnets[slices.IndexFunc(
+		n.Network.Subnets,
 		func(s *tmpnet.Subnet) bool { return s.SubnetID == l1ID },
-=======
-	subnet := n.Network.Subnets[slices.IndexFunc(
-		n.Network.Subnets,
-		func(s *tmpnet.Subnet) bool { return s.SubnetID == subnetID },
->>>>>>> 3f342056
 	)]
 
 	// consume some of the extraNodes
@@ -398,11 +268,7 @@
 	newValidatorNodes = append(newValidatorNodes, n.extraNodes[0:count]...)
 	n.extraNodes = n.extraNodes[count:]
 
-<<<<<<< HEAD
-	apiURI, err := n.tmpnet.GetURIForNodeID(l1.ValidatorIDs[0])
-=======
-	apiURI, err := n.Network.GetURIForNodeID(subnet.ValidatorIDs[0])
->>>>>>> 3f342056
+	apiURI, err := n.Network.GetURIForNodeID(l1.ValidatorIDs[0])
 	Expect(err).Should(BeNil())
 
 	ctx, cancel := context.WithCancel(ctx)
@@ -420,11 +286,7 @@
 		node.Flags[config.TrackSubnetsKey] = l1ID.String()
 	}
 
-<<<<<<< HEAD
-	tmpnet.WaitForActiveValidators(ctx, os.Stdout, platformvm.NewClient(n.tmpnet.Nodes[0].URI), l1)
-=======
-	tmpnet.WaitForActiveValidators(ctx, os.Stdout, platformvm.NewClient(n.Network.Nodes[0].URI), subnet)
->>>>>>> 3f342056
+	tmpnet.WaitForActiveValidators(ctx, os.Stdout, platformvm.NewClient(n.Network.Nodes[0].URI), l1)
 
 	nodeIdsToRestart := make([]ids.NodeID, len(newValidatorNodes))
 	for i, node := range newValidatorNodes {
@@ -432,11 +294,6 @@
 		nodeIdsToRestart[i] = node.NodeID
 	}
 	n.RestartNodes(ctx, nodeIdsToRestart)
-<<<<<<< HEAD
-
-	n.setAllL1Values()
-=======
->>>>>>> 3f342056
 }
 
 // Restarts the nodes with the given nodeIDs. If nodeIDs is empty, restarts all nodes.
@@ -475,11 +332,6 @@
 		err := tmpnet.WaitForHealthy(ctx, node)
 		Expect(err).Should(BeNil())
 	}
-<<<<<<< HEAD
-
-	n.setAllL1Values()
-=======
->>>>>>> 3f342056
 }
 
 func (n *LocalNetwork) SetChainConfigs(chainConfigs map[string]string) {
@@ -498,13 +350,8 @@
 			continue
 		}
 
-<<<<<<< HEAD
-		for _, l1 := range n.tmpnet.Subnets {
+		for _, l1 := range n.Network.Subnets {
 			for _, chain := range l1.Chains {
-=======
-		for _, subnet := range n.Network.Subnets {
-			for _, chain := range subnet.Chains {
->>>>>>> 3f342056
 				if chain.ChainID.String() == chainIDStr {
 					chain.Config = chainConfig
 				}
@@ -515,13 +362,9 @@
 	if err != nil {
 		log.Error("failed to write network", "error", err)
 	}
-<<<<<<< HEAD
-	for _, l1 := range n.tmpnet.Subnets {
-		err := l1.Write(n.tmpnet.GetSubnetDir(), n.tmpnet.GetChainConfigDir())
-=======
-	for _, subnet := range n.Network.Subnets {
-		err := subnet.Write(n.Network.GetSubnetDir(), n.Network.GetChainConfigDir())
->>>>>>> 3f342056
+
+	for _, l1 := range n.Network.Subnets {
+		err := l1.Write(n.Network.GetSubnetDir(), n.Network.GetChainConfigDir())
 		if err != nil {
 			log.Error("failed to write L1s", "error", err)
 		}
@@ -538,212 +381,13 @@
 
 func (n *LocalNetwork) GetPChainWallet() pwallet.Wallet {
 	return n.pChainWallet
-}
-
-<<<<<<< HEAD
-func (n *LocalNetwork) ClearReceiptQueue(
-	ctx context.Context,
-	teleporter utils.TeleporterTestInfo,
-	fundedKey *ecdsa.PrivateKey,
-	source interfaces.L1TestInfo,
-	destination interfaces.L1TestInfo,
-) {
-	sourceTeleporterMessenger := teleporter.TeleporterMessenger(source)
-	outstandReceiptCount := utils.GetOutstandingReceiptCount(
-		teleporter.TeleporterMessenger(source),
-		destination.BlockchainID,
-	)
-	for outstandReceiptCount.Cmp(big.NewInt(0)) != 0 {
-		log.Info("Emptying receipt queue", "remainingReceipts", outstandReceiptCount.String())
-		// Send message from L1 B to L1 A to trigger the "regular" method of delivering receipts.
-		// The next message from B->A will contain the same receipts that were manually sent in the above steps,
-		// but they should not be processed again on L1 A.
-		sendCrossChainMessageInput := teleportermessenger.TeleporterMessageInput{
-			DestinationBlockchainID: destination.BlockchainID,
-			DestinationAddress:      common.HexToAddress("0x1111111111111111111111111111111111111111"),
-			RequiredGasLimit:        big.NewInt(1),
-			FeeInfo: teleportermessenger.TeleporterFeeInfo{
-				FeeTokenAddress: common.Address{},
-				Amount:          big.NewInt(0),
-			},
-			AllowedRelayerAddresses: []common.Address{},
-			Message:                 []byte{1, 2, 3, 4},
-		}
-
-		// This message will also have the same receipts as the previous message
-		receipt, _ := utils.SendCrossChainMessageAndWaitForAcceptance(
-			ctx, sourceTeleporterMessenger, source, destination, sendCrossChainMessageInput, fundedKey)
-
-		// Relay message
-		teleporter.RelayTeleporterMessage(ctx, receipt, source, destination, true, fundedKey)
-
-		outstandReceiptCount = utils.GetOutstandingReceiptCount(sourceTeleporterMessenger, destination.BlockchainID)
-	}
-	log.Info("Receipt queue emptied")
-}
-
-// Returns Receipt for the transaction unlike TeleporterRegistry version since this is a non-teleporter case
-// and we don't want to add the ValidatorSetSig ABI to the l1Info
-func (n *LocalNetwork) ExecuteValidatorSetSigCallAndVerify(
-	ctx context.Context,
-	source interfaces.L1TestInfo,
-	destination interfaces.L1TestInfo,
-	validatorSetSigAddress common.Address,
-	senderKey *ecdsa.PrivateKey,
-	unsignedMessage *avalancheWarp.UnsignedMessage,
-	expectSuccess bool,
-) *types.Receipt {
-	signedWarpMsg := utils.GetSignedMessage(ctx, source, destination, unsignedMessage.ID())
-	log.Info("Got signed warp message", "messageID", signedWarpMsg.ID())
-
-	signedPredicateTx := utils.CreateExecuteCallPredicateTransaction(
-		ctx,
-		signedWarpMsg,
-		validatorSetSigAddress,
-		senderKey,
-		destination,
-	)
-
-	// Wait for tx to be accepted and verify events emitted
-	if expectSuccess {
-		return utils.SendTransactionAndWaitForSuccess(ctx, destination, signedPredicateTx)
-	}
-	return utils.SendTransactionAndWaitForFailure(ctx, destination, signedPredicateTx)
-}
-
-func (n *LocalNetwork) AddProtocolVersionAndWaitForAcceptance(
-	ctx context.Context,
-	teleporter utils.TeleporterTestInfo,
-	l1 interfaces.L1TestInfo,
-	newTeleporterAddress common.Address,
-	senderKey *ecdsa.PrivateKey,
-	unsignedMessage *avalancheWarp.UnsignedMessage,
-) {
-	signedWarpMsg := utils.GetSignedMessage(ctx, l1, l1, unsignedMessage.ID())
-	log.Info("Got signed warp message", "messageID", signedWarpMsg.ID())
-
-	// Construct tx to add protocol version and send to destination chain
-	signedTx := utils.CreateAddProtocolVersionTransaction(
-		ctx,
-		signedWarpMsg,
-		teleporter.TeleporterRegistryAddress(l1),
-		senderKey,
-		l1,
-	)
-
-	curLatestVersion := teleporter.GetLatestTeleporterVersion(l1)
-	expectedLatestVersion := big.NewInt(curLatestVersion.Int64() + 1)
-
-	// Wait for tx to be accepted, and verify events emitted
-	receipt := utils.SendTransactionAndWaitForSuccess(ctx, l1, signedTx)
-	teleporterRegistry := teleporter.TeleporterRegistry(l1)
-	addProtocolVersionEvent, err := utils.GetEventFromLogs(receipt.Logs, teleporterRegistry.ParseAddProtocolVersion)
-	Expect(err).Should(BeNil())
-	Expect(addProtocolVersionEvent.Version.Cmp(expectedLatestVersion)).Should(Equal(0))
-	Expect(addProtocolVersionEvent.ProtocolAddress).Should(Equal(newTeleporterAddress))
-
-	versionUpdatedEvent, err := utils.GetEventFromLogs(receipt.Logs, teleporterRegistry.ParseLatestVersionUpdated)
-	Expect(err).Should(BeNil())
-	Expect(versionUpdatedEvent.OldVersion.Cmp(curLatestVersion)).Should(Equal(0))
-	Expect(versionUpdatedEvent.NewVersion.Cmp(expectedLatestVersion)).Should(Equal(0))
 }
 
 func (n *LocalNetwork) GetTwoL1s() (
 	interfaces.L1TestInfo,
 	interfaces.L1TestInfo,
 ) {
-	l1s := n.GetL1Infos()
+	l1s := n.GetAllL1Infos()
 	Expect(len(l1s)).Should(BeNumerically(">=", 2))
 	return l1s[0], l1s[1]
-}
-
-func (n *LocalNetwork) SendExampleCrossChainMessageAndVerify(
-	ctx context.Context,
-	teleporter utils.TeleporterTestInfo,
-	source interfaces.L1TestInfo,
-	sourceExampleMessenger *testmessenger.TestMessenger,
-	destination interfaces.L1TestInfo,
-	destExampleMessengerAddress common.Address,
-	destExampleMessenger *testmessenger.TestMessenger,
-	senderKey *ecdsa.PrivateKey,
-	message string,
-	expectSuccess bool,
-) {
-	// Call the example messenger contract on L1 A
-	optsA, err := bind.NewKeyedTransactorWithChainID(senderKey, source.EVMChainID)
-	Expect(err).Should(BeNil())
-	tx, err := sourceExampleMessenger.SendMessage(
-		optsA,
-		destination.BlockchainID,
-		destExampleMessengerAddress,
-		common.BigToAddress(common.Big0),
-		big.NewInt(0),
-		testmessenger.SendMessageRequiredGas,
-		message,
-	)
-	Expect(err).Should(BeNil())
-
-	// Wait for the transaction to be mined
-	receipt := utils.WaitForTransactionSuccess(ctx, source, tx.Hash())
-
-	sourceTeleporterMessenger := teleporter.TeleporterMessenger(source)
-	destTeleporterMessenger := teleporter.TeleporterMessenger(destination)
-
-	event, err := utils.GetEventFromLogs(receipt.Logs, sourceTeleporterMessenger.ParseSendCrossChainMessage)
-	Expect(err).Should(BeNil())
-	Expect(event.DestinationBlockchainID[:]).Should(Equal(destination.BlockchainID[:]))
-
-	teleporterMessageID := event.MessageID
-
-	//
-	// Relay the message to the destination
-	//
-	receipt = teleporter.RelayTeleporterMessage(ctx, receipt, source, destination, true, senderKey)
-
-	//
-	// Check Teleporter message received on the destination
-	//
-	delivered, err := destTeleporterMessenger.MessageReceived(
-		&bind.CallOpts{}, teleporterMessageID,
-	)
-	Expect(err).Should(BeNil())
-	Expect(delivered).Should(BeTrue())
-
-	if expectSuccess {
-		// Check that message execution was successful
-		messageExecutedEvent, err := utils.GetEventFromLogs(
-			receipt.Logs,
-			destTeleporterMessenger.ParseMessageExecuted,
-		)
-		Expect(err).Should(BeNil())
-		Expect(messageExecutedEvent.MessageID[:]).Should(Equal(teleporterMessageID[:]))
-	} else {
-		// Check that message execution failed
-		messageExecutionFailedEvent, err := utils.GetEventFromLogs(
-			receipt.Logs,
-			destTeleporterMessenger.ParseMessageExecutionFailed,
-		)
-		Expect(err).Should(BeNil())
-		Expect(messageExecutionFailedEvent.MessageID[:]).Should(Equal(teleporterMessageID[:]))
-	}
-
-	//
-	// Verify we received the expected string
-	//
-	_, currMessage, err := destExampleMessenger.GetCurrentMessage(&bind.CallOpts{}, source.BlockchainID)
-	Expect(err).Should(BeNil())
-	if expectSuccess {
-		Expect(currMessage).Should(Equal(message))
-	} else {
-		Expect(currMessage).ShouldNot(Equal(message))
-	}
-=======
-func (n *LocalNetwork) GetTwoSubnets() (
-	interfaces.SubnetTestInfo,
-	interfaces.SubnetTestInfo,
-) {
-	subnets := n.GetSubnetsInfo()
-	Expect(len(subnets)).Should(BeNumerically(">=", 2))
-	return subnets[0], subnets[1]
->>>>>>> 3f342056
 }