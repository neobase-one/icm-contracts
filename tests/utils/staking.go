package utils

import (
	"context"
	"crypto/ecdsa"
	"math/big"
	"time"

	"github.com/ava-labs/avalanchego/ids"
	"github.com/ava-labs/avalanchego/utils/crypto/bls"
	avalancheWarp "github.com/ava-labs/avalanchego/vms/platformvm/warp"
	warpMessages "github.com/ava-labs/avalanchego/vms/platformvm/warp/messages"
	warpPayload "github.com/ava-labs/avalanchego/vms/platformvm/warp/payload"
	"github.com/ava-labs/awm-relayer/signature-aggregator/aggregator"
	"github.com/ava-labs/subnet-evm/accounts/abi/bind"
	"github.com/ava-labs/subnet-evm/core/types"
	"github.com/ava-labs/subnet-evm/precompile/contracts/warp"
	predicateutils "github.com/ava-labs/subnet-evm/predicate"
	exampleerc20 "github.com/ava-labs/teleporter/abi-bindings/go/mocks/ExampleERC20"
	erc20tokenstakingmanager "github.com/ava-labs/teleporter/abi-bindings/go/staking/ERC20TokenStakingManager"
	nativetokenstakingmanager "github.com/ava-labs/teleporter/abi-bindings/go/staking/NativeTokenStakingManager"
	poavalidatormanager "github.com/ava-labs/teleporter/abi-bindings/go/staking/PoAValidatorManager"
	"github.com/ava-labs/teleporter/tests/interfaces"
	"github.com/ethereum/go-ethereum/common"

	. "github.com/onsi/gomega"
)

const (
	DefaultMinDelegateFeeBips      uint16 = 1
	DefaultMinStakeDurationSeconds uint64 = 1
	DefaultMinStakeAmount          uint64 = 1e18
	DefaultMaxStakeAmount          uint64 = 10e18
	DefaultMaxStakeMultiplier      uint8  = 4
)

//
// Deployment utils
//

func DeployNativeTokenStakingManager(
	ctx context.Context,
	senderKey *ecdsa.PrivateKey,
	subnet interfaces.SubnetTestInfo,
) (common.Address, *nativetokenstakingmanager.NativeTokenStakingManager) {
	opts, err := bind.NewKeyedTransactorWithChainID(senderKey, subnet.EVMChainID)
	Expect(err).Should(BeNil())
	address, tx, stakingManager, err := nativetokenstakingmanager.DeployNativeTokenStakingManager(
		opts,
		subnet.RPCClient,
		0, // ICMInitializable.Allowed
	)
	Expect(err).Should(BeNil())

	// Wait for the transaction to be mined
	WaitForTransactionSuccess(ctx, subnet, tx.Hash())

	return address, stakingManager
}

func DeployAndInitializeNativeTokenStakingManager(
	ctx context.Context,
	senderKey *ecdsa.PrivateKey,
	subnet interfaces.SubnetTestInfo,
	pChainInfo interfaces.SubnetTestInfo,
) (common.Address, *nativetokenstakingmanager.NativeTokenStakingManager) {
	stakingManagerContractAddress, stakingManager := DeployNativeTokenStakingManager(
		ctx,
		senderKey,
		subnet,
	)
	opts, err := bind.NewKeyedTransactorWithChainID(senderKey, subnet.EVMChainID)
	Expect(err).Should(BeNil())
	tx, err := stakingManager.Initialize(
		opts,
		nativetokenstakingmanager.PoSValidatorManagerSettings{
			BaseSettings: nativetokenstakingmanager.ValidatorManagerSettings{
				PChainBlockchainID: pChainInfo.BlockchainID,
				SubnetID:           subnet.SubnetID,
				MaximumHourlyChurn: 0,
			},
			MinimumStakeAmount:       big.NewInt(0).SetUint64(DefaultMinStakeAmount),
			MaximumStakeAmount:       big.NewInt(0).SetUint64(DefaultMaxStakeAmount),
			MinimumStakeDuration:     DefaultMinStakeDurationSeconds,
			MinimumDelegationFeeBips: DefaultMinDelegateFeeBips,
			MaximumStakeMultiplier:   DefaultMaxStakeMultiplier,
			RewardCalculator:         common.Address{},
		},
	)
	Expect(err).Should(BeNil())
	WaitForTransactionSuccess(context.Background(), subnet, tx.Hash())

	return stakingManagerContractAddress, stakingManager
}

func DeployERC20TokenStakingManager(
	ctx context.Context,
	senderKey *ecdsa.PrivateKey,
	subnet interfaces.SubnetTestInfo,
) (common.Address, *erc20tokenstakingmanager.ERC20TokenStakingManager) {
	opts, err := bind.NewKeyedTransactorWithChainID(senderKey, subnet.EVMChainID)
	Expect(err).Should(BeNil())
	address, tx, stakingManager, err := erc20tokenstakingmanager.DeployERC20TokenStakingManager(
		opts,
		subnet.RPCClient,
		0, // ICMInitializable.Allowed
	)
	Expect(err).Should(BeNil())

	// Wait for the transaction to be mined
	WaitForTransactionSuccess(ctx, subnet, tx.Hash())

	return address, stakingManager
}

func DeployAndInitializeERC20TokenStakingManager(
	ctx context.Context,
	senderKey *ecdsa.PrivateKey,
	subnet interfaces.SubnetTestInfo,
	pChainInfo interfaces.SubnetTestInfo,
) (
	common.Address,
	*erc20tokenstakingmanager.ERC20TokenStakingManager,
	common.Address,
	*exampleerc20.ExampleERC20,
) {
	stakingManagerContractAddress, stakingManager := DeployERC20TokenStakingManager(
		ctx,
		senderKey,
		subnet,
	)

	erc20Address, erc20 := DeployExampleERC20(ctx, senderKey, subnet)
	opts, err := bind.NewKeyedTransactorWithChainID(senderKey, subnet.EVMChainID)
	Expect(err).Should(BeNil())
	tx, err := stakingManager.Initialize(
		opts,
		erc20tokenstakingmanager.PoSValidatorManagerSettings{
			BaseSettings: erc20tokenstakingmanager.ValidatorManagerSettings{
				PChainBlockchainID: pChainInfo.BlockchainID,
				SubnetID:           subnet.SubnetID,
				MaximumHourlyChurn: 0,
			},
			MinimumStakeAmount:       big.NewInt(0).SetUint64(DefaultMinStakeAmount),
			MaximumStakeAmount:       big.NewInt(0).SetUint64(DefaultMaxStakeAmount),
			MinimumStakeDuration:     DefaultMinStakeDurationSeconds,
			MinimumDelegationFeeBips: DefaultMinDelegateFeeBips,
			MaximumStakeMultiplier:   DefaultMaxStakeMultiplier,
			RewardCalculator:         common.Address{},
		},
		erc20Address,
	)
	Expect(err).Should(BeNil())
	WaitForTransactionSuccess(context.Background(), subnet, tx.Hash())

	return stakingManagerContractAddress, stakingManager, erc20Address, erc20
}

func DeployPoAValidatorManager(
	ctx context.Context,
	senderKey *ecdsa.PrivateKey,
	subnet interfaces.SubnetTestInfo,
) (common.Address, *poavalidatormanager.PoAValidatorManager) {
	opts, err := bind.NewKeyedTransactorWithChainID(senderKey, subnet.EVMChainID)
	Expect(err).Should(BeNil())
	address, tx, validatorManager, err := poavalidatormanager.DeployPoAValidatorManager(
		opts,
		subnet.RPCClient,
		0, // ICMInitializable.Allowed
	)
	Expect(err).Should(BeNil())

	// Wait for the transaction to be mined
	WaitForTransactionSuccess(ctx, subnet, tx.Hash())

	return address, validatorManager
}

func DeployAndInitializePoAValidatorManager(
	ctx context.Context,
	senderKey *ecdsa.PrivateKey,
	subnet interfaces.SubnetTestInfo,
	pChainInfo interfaces.SubnetTestInfo,
	ownerAddress common.Address,
) (common.Address, *poavalidatormanager.PoAValidatorManager) {
	validatorManagerAddress, validatorManager := DeployPoAValidatorManager(
		ctx,
		senderKey,
		subnet,
	)
	opts, err := bind.NewKeyedTransactorWithChainID(senderKey, subnet.EVMChainID)
	Expect(err).Should(BeNil())
	tx, err := validatorManager.Initialize(
		opts,
		poavalidatormanager.ValidatorManagerSettings{
			PChainBlockchainID: pChainInfo.BlockchainID,
			SubnetID:           subnet.SubnetID,
			MaximumHourlyChurn: 0,
		},
		ownerAddress,
	)
	Expect(err).Should(BeNil())
	WaitForTransactionSuccess(context.Background(), subnet, tx.Hash())

	return validatorManagerAddress, validatorManager
}

//
// Function call utils
//

func InitializeNativeValidatorRegistration(
	senderKey *ecdsa.PrivateKey,
	subnet interfaces.SubnetTestInfo,
	stakeAmount *big.Int,
	nodeID ids.ID,
	blsPublicKey [bls.PublicKeyLen]byte,
	stakingManager *nativetokenstakingmanager.NativeTokenStakingManager,
) (*types.Receipt, ids.ID) {
	opts, err := bind.NewKeyedTransactorWithChainID(senderKey, subnet.EVMChainID)
	Expect(err).Should(BeNil())
	opts.Value = stakeAmount

	tx, err := stakingManager.InitializeValidatorRegistration(
		opts,
		nativetokenstakingmanager.ValidatorRegistrationInput{
			NodeID:             nodeID,
			RegistrationExpiry: uint64(time.Now().Add(24 * time.Hour).Unix()),
			BlsPublicKey:       blsPublicKey[:],
		},
<<<<<<< HEAD
		defaultMinDelegateFeeBips,
		defaultMinStakeDurationSeconds,
=======
		nativetokenstakingmanager.PoSValidatorRequirements{
			DelegationFeeBips: DefaultMinDelegateFeeBips,
			MinStakeDuration:  DefaultMinStakeDurationSeconds,
		},
>>>>>>> 28061988
	)
	Expect(err).Should(BeNil())
	receipt := WaitForTransactionSuccess(context.Background(), subnet, tx.Hash())
	registrationInitiatedEvent, err := GetEventFromLogs(
		receipt.Logs,
		stakingManager.ParseValidationPeriodCreated,
	)
	Expect(err).Should(BeNil())
	return receipt, ids.ID(registrationInitiatedEvent.ValidationID)
}

func InitializeERC20ValidatorRegistration(
	senderKey *ecdsa.PrivateKey,
	subnet interfaces.SubnetTestInfo,
	stakeAmount *big.Int,
	token *exampleerc20.ExampleERC20,
	stakingManagerAddress common.Address,
	nodeID ids.ID,
	blsPublicKey [bls.PublicKeyLen]byte,
	stakingManager *erc20tokenstakingmanager.ERC20TokenStakingManager,
) (*types.Receipt, ids.ID) {
	ERC20Approve(
		context.Background(),
		token,
		stakingManagerAddress,
		stakeAmount,
		subnet,
		senderKey,
	)

	opts, err := bind.NewKeyedTransactorWithChainID(senderKey, subnet.EVMChainID)
	Expect(err).Should(BeNil())

	tx, err := stakingManager.InitializeValidatorRegistration(
		opts,
		erc20tokenstakingmanager.ValidatorRegistrationInput{
			NodeID:             nodeID,
			RegistrationExpiry: uint64(time.Now().Add(24 * time.Hour).Unix()),
			BlsPublicKey:       blsPublicKey[:],
		},
<<<<<<< HEAD
		defaultMinDelegateFeeBips,
		defaultMinStakeDurationSeconds,
=======
		erc20tokenstakingmanager.PoSValidatorRequirements{
			DelegationFeeBips: DefaultMinDelegateFeeBips,
			MinStakeDuration:  DefaultMinStakeDurationSeconds,
		},
>>>>>>> 28061988
		stakeAmount,
	)
	Expect(err).Should(BeNil())
	receipt := WaitForTransactionSuccess(context.Background(), subnet, tx.Hash())
	registrationInitiatedEvent, err := GetEventFromLogs(
		receipt.Logs,
		stakingManager.ParseValidationPeriodCreated,
	)
	Expect(err).Should(BeNil())
	return receipt, ids.ID(registrationInitiatedEvent.ValidationID)
}

func InitializePoAValidatorRegistration(
	senderKey *ecdsa.PrivateKey,
	subnet interfaces.SubnetTestInfo,
	weight uint64,
	nodeID ids.ID,
	blsPublicKey [bls.PublicKeyLen]byte,
	validatorManager *poavalidatormanager.PoAValidatorManager,
) (*types.Receipt, ids.ID) {
	opts, err := bind.NewKeyedTransactorWithChainID(senderKey, subnet.EVMChainID)
	Expect(err).Should(BeNil())

	tx, err := validatorManager.InitializeValidatorRegistration(
		opts,
		poavalidatormanager.ValidatorRegistrationInput{
			NodeID:             nodeID,
			RegistrationExpiry: uint64(time.Now().Add(24 * time.Hour).Unix()),
			BlsPublicKey:       blsPublicKey[:],
		},
		weight,
	)
	Expect(err).Should(BeNil())
	receipt := WaitForTransactionSuccess(context.Background(), subnet, tx.Hash())
	registrationInitiatedEvent, err := GetEventFromLogs(
		receipt.Logs,
		validatorManager.ParseValidationPeriodCreated,
	)
	Expect(err).Should(BeNil())
	return receipt, ids.ID(registrationInitiatedEvent.ValidationID)
}

func CompleteNativeValidatorRegistration(
	sendingKey *ecdsa.PrivateKey,
	subnet interfaces.SubnetTestInfo,
	stakingManagerContractAddress common.Address,
	registrationSignedMessage *avalancheWarp.Message,
) *types.Receipt {
	abi, err := nativetokenstakingmanager.NativeTokenStakingManagerMetaData.GetAbi()
	Expect(err).Should(BeNil())
	callData, err := abi.Pack("completeValidatorRegistration", uint32(0))
	Expect(err).Should(BeNil())
	return CallWarpReceiver(
		callData,
		sendingKey,
		subnet,
		stakingManagerContractAddress,
		registrationSignedMessage,
	)
}

func CompleteERC20ValidatorRegistration(
	sendingKey *ecdsa.PrivateKey,
	subnet interfaces.SubnetTestInfo,
	stakingManagerContractAddress common.Address,
	registrationSignedMessage *avalancheWarp.Message,
) *types.Receipt {
	abi, err := erc20tokenstakingmanager.ERC20TokenStakingManagerMetaData.GetAbi()
	Expect(err).Should(BeNil())
	callData, err := abi.Pack("completeValidatorRegistration", uint32(0))
	Expect(err).Should(BeNil())
	return CallWarpReceiver(
		callData,
		sendingKey,
		subnet,
		stakingManagerContractAddress,
		registrationSignedMessage,
	)
}

func CompletePoAValidatorRegistration(
	sendingKey *ecdsa.PrivateKey,
	subnet interfaces.SubnetTestInfo,
	validatorManagerAddress common.Address,
	registrationSignedMessage *avalancheWarp.Message,
) *types.Receipt {
	abi, err := poavalidatormanager.PoAValidatorManagerMetaData.GetAbi()
	Expect(err).Should(BeNil())
	callData, err := abi.Pack("completeValidatorRegistration", uint32(0))
	Expect(err).Should(BeNil())
	return CallWarpReceiver(
		callData,
		sendingKey,
		subnet,
		validatorManagerAddress,
		registrationSignedMessage,
	)
}

func InitializePoAValidatorSet(
	sendingKey *ecdsa.PrivateKey,
	subnet interfaces.SubnetTestInfo,
	validatorManagerAddress common.Address,
	subnetConversionSignedMessage *avalancheWarp.Message,
	subnetConversionData poavalidatormanager.SubnetConversionData,
) *types.Receipt {
	abi, err := poavalidatormanager.PoAValidatorManagerMetaData.GetAbi()
	Expect(err).Should(BeNil())
	callData, err := abi.Pack("initializeValidatorSet", subnetConversionData, uint32(0))
	Expect(err).Should(BeNil())
	return CallWarpReceiver(
		callData,
		sendingKey,
		subnet,
		validatorManagerAddress,
		subnetConversionSignedMessage,
	)
}

// Calls a method that retreived a signed Warp message from the transaction's access list
func CallWarpReceiver(
	callData []byte,
	sendingKey *ecdsa.PrivateKey,
	subnet interfaces.SubnetTestInfo,
	contract common.Address,
	signedMessage *avalancheWarp.Message,
) *types.Receipt {
	gasFeeCap, gasTipCap, nonce := CalculateTxParams(context.Background(), subnet, PrivateKeyToAddress(sendingKey))
	registrationTx := predicateutils.NewPredicateTx(
		subnet.EVMChainID,
		nonce,
		&contract,
		2_000_000,
		gasFeeCap,
		gasTipCap,
		big.NewInt(0),
		callData,
		types.AccessList{},
		warp.ContractAddress,
		signedMessage.Bytes(),
	)
	signedRegistrationTx := SignTransaction(registrationTx, sendingKey, subnet.EVMChainID)
	return SendTransactionAndWaitForSuccess(context.Background(), subnet, signedRegistrationTx)
}

func InitializeAndCompleteNativeValidatorRegistration(
	network interfaces.LocalNetwork,
	signatureAggregator *aggregator.SignatureAggregator,
	fundedKey *ecdsa.PrivateKey,
	subnetInfo interfaces.SubnetTestInfo,
	pChainInfo interfaces.SubnetTestInfo,
	stakingManager *nativetokenstakingmanager.NativeTokenStakingManager,
	stakingManagerContractAddress common.Address,
	stakeAmount *big.Int,
) ids.ID {
	// Initiate validator registration
	nodeID := ids.GenerateTestID()
	blsPublicKey := [bls.PublicKeyLen]byte{}
	receipt, validationID := InitializeNativeValidatorRegistration(
		fundedKey,
		subnetInfo,
		stakeAmount,
		nodeID,
		blsPublicKey,
		stakingManager,
	)

	// Gather subnet-evm Warp signatures for the RegisterSubnetValidatorMessage & relay to the P-Chain
	// (Sending to the P-Chain will be skipped for now)
	signedWarpMessage := network.ConstructSignedWarpMessage(context.Background(), receipt, subnetInfo, pChainInfo)

	weight, err := stakingManager.ValueToWeight(
		&bind.CallOpts{},
		stakeAmount,
	)
	Expect(err).Should(BeNil())
	// Validate the Warp message, (this will be done on the P-Chain in the future)
	ValidateRegisterSubnetValidatorMessage(
		signedWarpMessage,
		nodeID,
		weight,
		subnetInfo.SubnetID,
		blsPublicKey,
	)

	// Construct a SubnetValidatorRegistrationMessage Warp message from the P-Chain
	registrationSignedMessage := ConstructSubnetValidatorRegistrationMessage(
		validationID,
		true,
		subnetInfo,
		pChainInfo,
		network,
		signatureAggregator,
	)

	// Deliver the Warp message to the subnet
	receipt = CompleteNativeValidatorRegistration(
		fundedKey,
		subnetInfo,
		stakingManagerContractAddress,
		registrationSignedMessage,
	)
	// Check that the validator is registered in the staking contract
	registrationEvent, err := GetEventFromLogs(
		receipt.Logs,
		stakingManager.ParseValidationPeriodRegistered,
	)
	Expect(err).Should(BeNil())
	Expect(registrationEvent.ValidationID[:]).Should(Equal(validationID[:]))

	return validationID
}

func InitializeAndCompleteERC20ValidatorRegistration(
	network interfaces.LocalNetwork,
	signatureAggregator *aggregator.SignatureAggregator,
	fundedKey *ecdsa.PrivateKey,
	subnetInfo interfaces.SubnetTestInfo,
	pChainInfo interfaces.SubnetTestInfo,
	stakingManager *erc20tokenstakingmanager.ERC20TokenStakingManager,
	stakingManagerAddress common.Address,
	erc20 *exampleerc20.ExampleERC20,
	stakeAmount *big.Int,
) ids.ID {
	// Initiate validator registration
	nodeID := ids.GenerateTestID()
	blsPublicKey := [bls.PublicKeyLen]byte{}
	var receipt *types.Receipt
	receipt, validationID := InitializeERC20ValidatorRegistration(
		fundedKey,
		subnetInfo,
		stakeAmount,
		erc20,
		stakingManagerAddress,
		nodeID,
		blsPublicKey,
		stakingManager,
	)

	// Gather subnet-evm Warp signatures for the RegisterSubnetValidatorMessage & relay to the P-Chain
	// (Sending to the P-Chain will be skipped for now)
	signedWarpMessage := network.ConstructSignedWarpMessage(context.Background(), receipt, subnetInfo, pChainInfo)

	weight, err := stakingManager.ValueToWeight(
		&bind.CallOpts{},
		stakeAmount,
	)
	Expect(err).Should(BeNil())
	// Validate the Warp message, (this will be done on the P-Chain in the future)
	ValidateRegisterSubnetValidatorMessage(
		signedWarpMessage,
		nodeID,
		weight,
		subnetInfo.SubnetID,
		blsPublicKey,
	)

	// Construct a SubnetValidatorRegistrationMessage Warp message from the P-Chain
	registrationSignedMessage := ConstructSubnetValidatorRegistrationMessage(
		validationID,
		true,
		subnetInfo,
		pChainInfo,
		network,
		signatureAggregator,
	)

	// Deliver the Warp message to the subnet
	receipt = CompleteERC20ValidatorRegistration(
		fundedKey,
		subnetInfo,
		stakingManagerAddress,
		registrationSignedMessage,
	)
	// Check that the validator is registered in the staking contract
	registrationEvent, err := GetEventFromLogs(
		receipt.Logs,
		stakingManager.ParseValidationPeriodRegistered,
	)
	Expect(err).Should(BeNil())
	Expect(registrationEvent.ValidationID[:]).Should(Equal(validationID[:]))

	return validationID
}

func InitializeAndCompletePoAValidatorRegistration(
	network interfaces.LocalNetwork,
	signatureAggregator *aggregator.SignatureAggregator,
	ownerKey *ecdsa.PrivateKey,
	fundedKey *ecdsa.PrivateKey,
	subnetInfo interfaces.SubnetTestInfo,
	pChainInfo interfaces.SubnetTestInfo,
	validatorManager *poavalidatormanager.PoAValidatorManager,
	validatorManagerAddress common.Address,
	weight uint64,
) ids.ID {
	// Initiate validator registration
	nodeID := ids.GenerateTestID()
	blsPublicKey := [bls.PublicKeyLen]byte{}
	receipt, validationID := InitializePoAValidatorRegistration(
		ownerKey,
		subnetInfo,
		weight,
		nodeID,
		blsPublicKey,
		validatorManager,
	)

	// Gather subnet-evm Warp signatures for the RegisterSubnetValidatorMessage & relay to the P-Chain
	// (Sending to the P-Chain will be skipped for now)
	signedWarpMessage := network.ConstructSignedWarpMessage(context.Background(), receipt, subnetInfo, pChainInfo)

	// Validate the Warp message, (this will be done on the P-Chain in the future)
	ValidateRegisterSubnetValidatorMessage(
		signedWarpMessage,
		nodeID,
		weight,
		subnetInfo.SubnetID,
		blsPublicKey,
	)

	// Construct a SubnetValidatorRegistrationMessage Warp message from the P-Chain
	registrationSignedMessage := ConstructSubnetValidatorRegistrationMessage(
		validationID,
		true,
		subnetInfo,
		pChainInfo,
		network,
		signatureAggregator,
	)

	// Deliver the Warp message to the subnet
	receipt = CompletePoAValidatorRegistration(
		fundedKey,
		subnetInfo,
		validatorManagerAddress,
		registrationSignedMessage,
	)
	// Check that the validator is registered in the staking contract
	registrationEvent, err := GetEventFromLogs(
		receipt.Logs,
		validatorManager.ParseValidationPeriodRegistered,
	)
	Expect(err).Should(BeNil())
	Expect(registrationEvent.ValidationID[:]).Should(Equal(validationID[:]))

	return validationID
}

func InitializeEndNativeValidation(
	sendingKey *ecdsa.PrivateKey,
	subnet interfaces.SubnetTestInfo,
	stakingManager *nativetokenstakingmanager.NativeTokenStakingManager,
	validationID ids.ID,
) *types.Receipt {
	opts, err := bind.NewKeyedTransactorWithChainID(sendingKey, subnet.EVMChainID)
	Expect(err).Should(BeNil())
	tx, err := stakingManager.InitializeEndValidation(
		opts,
		validationID,
		false,
		0,
	)
	Expect(err).Should(BeNil())
	return WaitForTransactionSuccess(context.Background(), subnet, tx.Hash())
}

func InitializeEndERC20Validation(
	sendingKey *ecdsa.PrivateKey,
	subnet interfaces.SubnetTestInfo,
	stakingManager *erc20tokenstakingmanager.ERC20TokenStakingManager,
	validationID ids.ID,
) *types.Receipt {
	opts, err := bind.NewKeyedTransactorWithChainID(sendingKey, subnet.EVMChainID)
	Expect(err).Should(BeNil())
	tx, err := stakingManager.InitializeEndValidation(
		opts,
		validationID,
		false,
		0,
	)
	Expect(err).Should(BeNil())
	return WaitForTransactionSuccess(context.Background(), subnet, tx.Hash())
}

func InitializeEndPoAValidation(
	sendingKey *ecdsa.PrivateKey,
	subnet interfaces.SubnetTestInfo,
	validatorManager *poavalidatormanager.PoAValidatorManager,
	validationID ids.ID,
) *types.Receipt {
	opts, err := bind.NewKeyedTransactorWithChainID(sendingKey, subnet.EVMChainID)
	Expect(err).Should(BeNil())
	tx, err := validatorManager.InitializeEndValidation(
		opts,
		validationID,
	)
	Expect(err).Should(BeNil())
	return WaitForTransactionSuccess(context.Background(), subnet, tx.Hash())
}

func CompleteEndNativeValidation(
	sendingKey *ecdsa.PrivateKey,
	subnet interfaces.SubnetTestInfo,
	stakingManagerContractAddress common.Address,
	registrationSignedMessage *avalancheWarp.Message,
) *types.Receipt {
	abi, err := nativetokenstakingmanager.NativeTokenStakingManagerMetaData.GetAbi()
	Expect(err).Should(BeNil())
	callData, err := abi.Pack("completeEndValidation", uint32(0))
	Expect(err).Should(BeNil())
	return CallWarpReceiver(
		callData,
		sendingKey,
		subnet,
		stakingManagerContractAddress,
		registrationSignedMessage,
	)
}

func CompleteEndERC20Validation(
	sendingKey *ecdsa.PrivateKey,
	subnet interfaces.SubnetTestInfo,
	stakingManagerContractAddress common.Address,
	registrationSignedMessage *avalancheWarp.Message,
) *types.Receipt {
	abi, err := erc20tokenstakingmanager.ERC20TokenStakingManagerMetaData.GetAbi()
	Expect(err).Should(BeNil())
	callData, err := abi.Pack("completeEndValidation", uint32(0))
	Expect(err).Should(BeNil())
	return CallWarpReceiver(
		callData,
		sendingKey,
		subnet,
		stakingManagerContractAddress,
		registrationSignedMessage,
	)
}

func CompleteEndPoAValidation(
	sendingKey *ecdsa.PrivateKey,
	subnet interfaces.SubnetTestInfo,
	validatorManagerAddress common.Address,
	registrationSignedMessage *avalancheWarp.Message,
) *types.Receipt {
	abi, err := poavalidatormanager.PoAValidatorManagerMetaData.GetAbi()
	Expect(err).Should(BeNil())
	callData, err := abi.Pack("completeEndValidation", uint32(0))
	Expect(err).Should(BeNil())
	return CallWarpReceiver(
		callData,
		sendingKey,
		subnet,
		validatorManagerAddress,
		registrationSignedMessage,
	)
}

func InitializeERC20DelegatorRegistration(
	senderKey *ecdsa.PrivateKey,
	subnet interfaces.SubnetTestInfo,
	validationID ids.ID,
	delegationAmount *big.Int,
	token *exampleerc20.ExampleERC20,
	stakingManagerAddress common.Address,
	stakingManager *erc20tokenstakingmanager.ERC20TokenStakingManager,
) *types.Receipt {
	ERC20Approve(
		context.Background(),
		token,
		stakingManagerAddress,
		delegationAmount,
		subnet,
		senderKey,
	)

	opts, err := bind.NewKeyedTransactorWithChainID(senderKey, subnet.EVMChainID)
	Expect(err).Should(BeNil())

	tx, err := stakingManager.InitializeDelegatorRegistration(
		opts,
		validationID,
		delegationAmount,
	)
	Expect(err).Should(BeNil())
	receipt := WaitForTransactionSuccess(context.Background(), subnet, tx.Hash())
	_, err = GetEventFromLogs(
		receipt.Logs,
		stakingManager.ParseDelegatorAdded,
	)
	Expect(err).Should(BeNil())
	return receipt
}

func CompleteERC20DelegatorRegistration(
	sendingKey *ecdsa.PrivateKey,
	delegationID ids.ID,
	subnet interfaces.SubnetTestInfo,
	stakingManagerContractAddress common.Address,
	signedMessage *avalancheWarp.Message,
) *types.Receipt {
	abi, err := erc20tokenstakingmanager.ERC20TokenStakingManagerMetaData.GetAbi()
	Expect(err).Should(BeNil())
	callData, err := abi.Pack("completeDelegatorRegistration", uint32(0), delegationID)
	Expect(err).Should(BeNil())
	return CallWarpReceiver(
		callData,
		sendingKey,
		subnet,
		stakingManagerContractAddress,
		signedMessage,
	)
}

func InitializeEndERC20Delegation(
	sendingKey *ecdsa.PrivateKey,
	subnet interfaces.SubnetTestInfo,
	stakingManager *erc20tokenstakingmanager.ERC20TokenStakingManager,
	delegationID ids.ID,
) *types.Receipt {
	opts, err := bind.NewKeyedTransactorWithChainID(sendingKey, subnet.EVMChainID)
	Expect(err).Should(BeNil())
	tx, err := stakingManager.InitializeEndDelegation(
		opts,
		delegationID,
		false,
		0,
	)
	Expect(err).Should(BeNil())
	return WaitForTransactionSuccess(context.Background(), subnet, tx.Hash())
}

func CompleteEndERC20Delegation(
	sendingKey *ecdsa.PrivateKey,
	delegationID ids.ID,
	subnet interfaces.SubnetTestInfo,
	stakingManagerContractAddress common.Address,
	signedMessage *avalancheWarp.Message,
) *types.Receipt {
	abi, err := erc20tokenstakingmanager.ERC20TokenStakingManagerMetaData.GetAbi()
	Expect(err).Should(BeNil())
	callData, err := abi.Pack("completeEndDelegation", uint32(0), delegationID)
	Expect(err).Should(BeNil())
	return CallWarpReceiver(
		callData,
		sendingKey,
		subnet,
		stakingManagerContractAddress,
		signedMessage,
	)
}

func InitializeNativeDelegatorRegistration(senderKey *ecdsa.PrivateKey,
	subnet interfaces.SubnetTestInfo,
	validationID ids.ID,
	delegationAmount *big.Int,
	stakingManagerAddress common.Address,
	stakingManager *nativetokenstakingmanager.NativeTokenStakingManager,
) *types.Receipt {
	opts, err := bind.NewKeyedTransactorWithChainID(senderKey, subnet.EVMChainID)
	Expect(err).Should(BeNil())
	opts.Value = delegationAmount

	tx, err := stakingManager.InitializeDelegatorRegistration(
		opts,
		validationID,
	)
	Expect(err).Should(BeNil())
	receipt := WaitForTransactionSuccess(context.Background(), subnet, tx.Hash())
	_, err = GetEventFromLogs(
		receipt.Logs,
		stakingManager.ParseDelegatorAdded,
	)
	Expect(err).Should(BeNil())
	return receipt
}

func CompleteNativeDelegatorRegistration(
	sendingKey *ecdsa.PrivateKey,
	delegationID ids.ID,
	subnet interfaces.SubnetTestInfo,
	stakingManagerContractAddress common.Address,
	signedMessage *avalancheWarp.Message,
) *types.Receipt {
	abi, err := nativetokenstakingmanager.NativeTokenStakingManagerMetaData.GetAbi()
	Expect(err).Should(BeNil())
	callData, err := abi.Pack("completeDelegatorRegistration", uint32(0), delegationID)
	Expect(err).Should(BeNil())
	return CallWarpReceiver(
		callData,
		sendingKey,
		subnet,
		stakingManagerContractAddress,
		signedMessage,
	)
}

func InitializeEndNativeDelegation(
	sendingKey *ecdsa.PrivateKey,
	subnet interfaces.SubnetTestInfo,
	stakingManager *nativetokenstakingmanager.NativeTokenStakingManager,
	delegationID ids.ID,
) *types.Receipt {
	opts, err := bind.NewKeyedTransactorWithChainID(sendingKey, subnet.EVMChainID)
	Expect(err).Should(BeNil())
	tx, err := stakingManager.InitializeEndDelegation(
		opts,
		delegationID,
		false,
		0,
	)
	Expect(err).Should(BeNil())
	return WaitForTransactionSuccess(context.Background(), subnet, tx.Hash())
}

func CompleteEndNativeDelegation(
	sendingKey *ecdsa.PrivateKey,
	delegationID ids.ID,
	subnet interfaces.SubnetTestInfo,
	stakingManagerContractAddress common.Address,
	signedMessage *avalancheWarp.Message,
) *types.Receipt {
	abi, err := nativetokenstakingmanager.NativeTokenStakingManagerMetaData.GetAbi()
	Expect(err).Should(BeNil())
	callData, err := abi.Pack("completeEndDelegation", uint32(0), delegationID)
	Expect(err).Should(BeNil())
	return CallWarpReceiver(
		callData,
		sendingKey,
		subnet,
		stakingManagerContractAddress,
		signedMessage,
	)
}

func InitializeAndCompleteEndNativeValidation(
	network interfaces.LocalNetwork,
	signatureAggregator *aggregator.SignatureAggregator,
	fundedKey *ecdsa.PrivateKey,
	subnetInfo interfaces.SubnetTestInfo,
	pChainInfo interfaces.SubnetTestInfo,
	stakingManager *nativetokenstakingmanager.NativeTokenStakingManager,
	stakingManagerAddress common.Address,
	validationID ids.ID,
	weight uint64,
	nonce uint64,
) {
	WaitMinStakeDuration(subnetInfo, fundedKey)
	receipt := InitializeEndNativeValidation(
		fundedKey,
		subnetInfo,
		stakingManager,
		validationID,
	)
	validatorRemovalEvent, err := GetEventFromLogs(
		receipt.Logs,
		stakingManager.ParseValidatorRemovalInitialized,
	)
	Expect(err).Should(BeNil())
	Expect(validatorRemovalEvent.ValidationID[:]).Should(Equal(validationID[:]))
	Expect(validatorRemovalEvent.Weight.Uint64()).Should(Equal(weight))

	// Gather subnet-evm Warp signatures for the SetSubnetValidatorWeightMessage & relay to the P-Chain
	// (Sending to the P-Chain will be skipped for now)
	signedWarpMessage := network.ConstructSignedWarpMessage(context.Background(), receipt, subnetInfo, pChainInfo)
	Expect(err).Should(BeNil())

	// Validate the Warp message, (this will be done on the P-Chain in the future)
	ValidateSetSubnetValidatorWeightMessage(signedWarpMessage, validationID, 0, nonce)

	// Construct a SubnetValidatorRegistrationMessage Warp message from the P-Chain
	registrationSignedMessage := ConstructSubnetValidatorRegistrationMessage(
		validationID,
		false,
		subnetInfo,
		pChainInfo,
		network,
		signatureAggregator,
	)

	// Deliver the Warp message to the subnet
	receipt = CompleteEndNativeValidation(
		fundedKey,
		subnetInfo,
		stakingManagerAddress,
		registrationSignedMessage,
	)

	// Check that the validator is has been delisted from the staking contract
	registrationEvent, err := GetEventFromLogs(
		receipt.Logs,
		stakingManager.ParseValidationPeriodEnded,
	)
	Expect(err).Should(BeNil())
	Expect(registrationEvent.ValidationID[:]).Should(Equal(validationID[:]))
}

func InitializeAndCompleteEndERC20Validation(
	network interfaces.LocalNetwork,
	signatureAggregator *aggregator.SignatureAggregator,
	fundedKey *ecdsa.PrivateKey,
	subnetInfo interfaces.SubnetTestInfo,
	pChainInfo interfaces.SubnetTestInfo,
	stakingManager *erc20tokenstakingmanager.ERC20TokenStakingManager,
	stakingManagerAddress common.Address,
	validationID ids.ID,
	weight uint64,
	nonce uint64,
) {
	WaitMinStakeDuration(subnetInfo, fundedKey)
	receipt := InitializeEndERC20Validation(
		fundedKey,
		subnetInfo,
		stakingManager,
		validationID,
	)
	validatorRemovalEvent, err := GetEventFromLogs(
		receipt.Logs,
		stakingManager.ParseValidatorRemovalInitialized,
	)
	Expect(err).Should(BeNil())
	Expect(validatorRemovalEvent.ValidationID[:]).Should(Equal(validationID[:]))
	Expect(validatorRemovalEvent.Weight.Uint64()).Should(Equal(weight))

	// Gather subnet-evm Warp signatures for the SetSubnetValidatorWeightMessage & relay to the P-Chain
	// (Sending to the P-Chain will be skipped for now)
	signedWarpMessage := network.ConstructSignedWarpMessage(context.Background(), receipt, subnetInfo, pChainInfo)
	Expect(err).Should(BeNil())

	// Validate the Warp message, (this will be done on the P-Chain in the future)
	ValidateSetSubnetValidatorWeightMessage(signedWarpMessage, validationID, 0, nonce)

	// Construct a SubnetValidatorRegistrationMessage Warp message from the P-Chain
	registrationSignedMessage := ConstructSubnetValidatorRegistrationMessage(
		validationID,
		false,
		subnetInfo,
		pChainInfo,
		network,
		signatureAggregator,
	)

	// Deliver the Warp message to the subnet
	receipt = CompleteEndERC20Validation(
		fundedKey,
		subnetInfo,
		stakingManagerAddress,
		registrationSignedMessage,
	)

	// Check that the validator is has been delisted from the staking contract
	registrationEvent, err := GetEventFromLogs(
		receipt.Logs,
		stakingManager.ParseValidationPeriodEnded,
	)
	Expect(err).Should(BeNil())
	Expect(registrationEvent.ValidationID[:]).Should(Equal(validationID[:]))
}

func InitializeAndCompleteEndPoAValidation(
	network interfaces.LocalNetwork,
	signatureAggregator *aggregator.SignatureAggregator,
	ownerKey *ecdsa.PrivateKey,
	fundedKey *ecdsa.PrivateKey,
	subnetInfo interfaces.SubnetTestInfo,
	pChainInfo interfaces.SubnetTestInfo,
	validatorManager *poavalidatormanager.PoAValidatorManager,
	validatorManagerAddress common.Address,
	validationID ids.ID,
	weight uint64,
	nonce uint64,
) {
	receipt := InitializeEndPoAValidation(
		ownerKey,
		subnetInfo,
		validatorManager,
		validationID,
	)
	validatorRemovalEvent, err := GetEventFromLogs(
		receipt.Logs,
		validatorManager.ParseValidatorRemovalInitialized,
	)
	Expect(err).Should(BeNil())
	Expect(validatorRemovalEvent.ValidationID[:]).Should(Equal(validationID[:]))
	Expect(validatorRemovalEvent.Weight.Uint64()).Should(Equal(weight))

	// Gather subnet-evm Warp signatures for the SetSubnetValidatorWeightMessage & relay to the P-Chain
	// (Sending to the P-Chain will be skipped for now)
	signedWarpMessage := network.ConstructSignedWarpMessage(context.Background(), receipt, subnetInfo, pChainInfo)
	Expect(err).Should(BeNil())

	// Validate the Warp message, (this will be done on the P-Chain in the future)
	ValidateSetSubnetValidatorWeightMessage(signedWarpMessage, validationID, 0, nonce)

	// Construct a SubnetValidatorRegistrationMessage Warp message from the P-Chain
	registrationSignedMessage := ConstructSubnetValidatorRegistrationMessage(
		validationID,
		false,
		subnetInfo,
		pChainInfo,
		network,
		signatureAggregator,
	)

	// Deliver the Warp message to the subnet
	receipt = CompleteEndPoAValidation(
		ownerKey,
		subnetInfo,
		validatorManagerAddress,
		registrationSignedMessage,
	)

	// Check that the validator is has been delisted from the staking contract
	registrationEvent, err := GetEventFromLogs(
		receipt.Logs,
		validatorManager.ParseValidationPeriodEnded,
	)
	Expect(err).Should(BeNil())
	Expect(registrationEvent.ValidationID[:]).Should(Equal(validationID[:]))
}

//
// P-Chain utils
//

func ConstructSubnetValidatorRegistrationMessage(
	validationID ids.ID,
	valid bool,
	subnet interfaces.SubnetTestInfo,
	pChainInfo interfaces.SubnetTestInfo,
	network interfaces.LocalNetwork,
	signatureAggregator *aggregator.SignatureAggregator,
) *avalancheWarp.Message {
	registrationPayload, err := warpMessages.NewSubnetValidatorRegistration(validationID, valid)
	Expect(err).Should(BeNil())
	registrationAddressedCall, err := warpPayload.NewAddressedCall(common.Address{}.Bytes(), registrationPayload.Bytes())
	Expect(err).Should(BeNil())
	registrationUnsignedMessage, err := avalancheWarp.NewUnsignedMessage(
		network.GetNetworkID(),
		pChainInfo.BlockchainID,
		registrationAddressedCall.Bytes(),
	)
	Expect(err).Should(BeNil())

	registrationSignedMessage, err := signatureAggregator.CreateSignedMessage(
		registrationUnsignedMessage,
		nil,
		subnet.SubnetID,
		67,
	)
	Expect(err).Should(BeNil())
	return registrationSignedMessage
}

func ConstructSubnetValidatorWeightUpdateMessage(
	validationID ids.ID,
	nonce uint64,
	weight uint64,
	subnet interfaces.SubnetTestInfo,
	pChainInfo interfaces.SubnetTestInfo,
	network interfaces.LocalNetwork,
	signatureAggregator *aggregator.SignatureAggregator,
) *avalancheWarp.Message {
	updatePayload, err := warpMessages.NewSubnetValidatorWeightUpdate(validationID, nonce, weight)
	Expect(err).Should(BeNil())
	updateAddressedCall, err := warpPayload.NewAddressedCall(common.Address{}.Bytes(), updatePayload.Bytes())
	Expect(err).Should(BeNil())
	updateUnsignedMessage, err := avalancheWarp.NewUnsignedMessage(
		network.GetNetworkID(),
		pChainInfo.BlockchainID,
		updateAddressedCall.Bytes(),
	)
	Expect(err).Should(BeNil())

	updateSignedMessage, err := signatureAggregator.CreateSignedMessage(
		updateUnsignedMessage,
		nil,
		subnet.SubnetID,
		67,
	)
	Expect(err).Should(BeNil())
	return updateSignedMessage
}

func ConstructSubnetConversionMessage(
	subnetConversionID ids.ID,
	subnet interfaces.SubnetTestInfo,
	pChainInfo interfaces.SubnetTestInfo,
	network interfaces.LocalNetwork,
	signatureAggregator *aggregator.SignatureAggregator,
) *avalancheWarp.Message {
	subnetConversionPayload, err := warpMessages.NewSubnetConversion(subnetConversionID)
	Expect(err).Should(BeNil())
	subnetConversionAddressedCall, err := warpPayload.NewAddressedCall(common.Address{}.Bytes(), subnetConversionPayload.Bytes())
	Expect(err).Should(BeNil())
	subnetConversionUnsignedMessage, err := avalancheWarp.NewUnsignedMessage(
		network.GetNetworkID(),
		pChainInfo.BlockchainID,
		subnetConversionAddressedCall.Bytes(),
	)
	Expect(err).Should(BeNil())

	subnetConversionSignedMessage, err := signatureAggregator.CreateSignedMessage(
		subnetConversionUnsignedMessage,
		nil,
		subnet.SubnetID,
		67,
	)
	Expect(err).Should(BeNil())
	return subnetConversionSignedMessage
}

//
// Warp message validiation utils
// These will be replaced by the actual implementation on the P-Chain in the future
//

func ValidateRegisterSubnetValidatorMessage(
	signedWarpMessage *avalancheWarp.Message,
	nodeID ids.ID,
	weight uint64,
	subnetID ids.ID,
	blsPublicKey [bls.PublicKeyLen]byte,
) {
	// Validate the Warp message, (this will be done on the P-Chain in the future)
	msg, err := warpPayload.ParseAddressedCall(signedWarpMessage.UnsignedMessage.Payload)
	Expect(err).Should(BeNil())
	// Check that the addressed call payload is a registered Warp message type
	var payloadInterface warpMessages.Payload
	ver, err := warpMessages.Codec.Unmarshal(msg.Payload, &payloadInterface)
	Expect(err).Should(BeNil())
	registerValidatorPayload, ok := payloadInterface.(*warpMessages.RegisterSubnetValidator)
	Expect(ok).Should(BeTrue())

	Expect(ver).Should(Equal(uint16(warpMessages.CodecVersion)))
	Expect(registerValidatorPayload.NodeID).Should(Equal(nodeID))
	Expect(registerValidatorPayload.Weight).Should(Equal(weight))
	Expect(registerValidatorPayload.SubnetID).Should(Equal(subnetID))
	Expect(registerValidatorPayload.BlsPubKey[:]).Should(Equal(blsPublicKey[:]))
}

func ValidateSetSubnetValidatorWeightMessage(
	signedWarpMessage *avalancheWarp.Message,
	validationID ids.ID,
	weight uint64,
	nonce uint64,
) {
	msg, err := warpPayload.ParseAddressedCall(signedWarpMessage.UnsignedMessage.Payload)
	Expect(err).Should(BeNil())
	// Check that the addressed call payload is a registered Warp message type
	var payloadInterface warpMessages.Payload
	ver, err := warpMessages.Codec.Unmarshal(msg.Payload, &payloadInterface)
	Expect(err).Should(BeNil())
	registerValidatorPayload, ok := payloadInterface.(*warpMessages.SetSubnetValidatorWeight)
	Expect(ok).Should(BeTrue())

	Expect(ver).Should(Equal(uint16(warpMessages.CodecVersion)))
	Expect(registerValidatorPayload.ValidationID).Should(Equal(validationID))
	Expect(registerValidatorPayload.Weight).Should(Equal(weight))
	Expect(registerValidatorPayload.Nonce).Should(Equal(nonce))
}

func WaitMinStakeDuration(
	subnet interfaces.SubnetTestInfo,
	fundedKey *ecdsa.PrivateKey,
) {
	// Make sure minimum stake duration has passed
	time.Sleep(time.Duration(DefaultMinStakeDurationSeconds) * time.Second)

	// Send a loopback transaction to self to force a block production
	// before delisting the validator.
	SendNativeTransfer(
		context.Background(),
		subnet,
		fundedKey,
		common.Address{},
		big.NewInt(10),
	)
}<|MERGE_RESOLUTION|>--- conflicted
+++ resolved
@@ -228,15 +228,8 @@
 			RegistrationExpiry: uint64(time.Now().Add(24 * time.Hour).Unix()),
 			BlsPublicKey:       blsPublicKey[:],
 		},
-<<<<<<< HEAD
-		defaultMinDelegateFeeBips,
-		defaultMinStakeDurationSeconds,
-=======
-		nativetokenstakingmanager.PoSValidatorRequirements{
-			DelegationFeeBips: DefaultMinDelegateFeeBips,
-			MinStakeDuration:  DefaultMinStakeDurationSeconds,
-		},
->>>>>>> 28061988
+		DefaultMinDelegateFeeBips,
+		DefaultMinStakeDurationSeconds,
 	)
 	Expect(err).Should(BeNil())
 	receipt := WaitForTransactionSuccess(context.Background(), subnet, tx.Hash())
@@ -277,15 +270,8 @@
 			RegistrationExpiry: uint64(time.Now().Add(24 * time.Hour).Unix()),
 			BlsPublicKey:       blsPublicKey[:],
 		},
-<<<<<<< HEAD
-		defaultMinDelegateFeeBips,
-		defaultMinStakeDurationSeconds,
-=======
-		erc20tokenstakingmanager.PoSValidatorRequirements{
-			DelegationFeeBips: DefaultMinDelegateFeeBips,
-			MinStakeDuration:  DefaultMinStakeDurationSeconds,
-		},
->>>>>>> 28061988
+		DefaultMinDelegateFeeBips,
+		DefaultMinStakeDurationSeconds,
 		stakeAmount,
 	)
 	Expect(err).Should(BeNil())
