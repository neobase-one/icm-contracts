--- conflicted
+++ resolved
@@ -128,7 +128,6 @@
 	return receipt
 }
 
-<<<<<<< HEAD
 func RetryMessageExecution(
 	ctx context.Context,
 	originChainID ids.ID,
@@ -148,7 +147,8 @@
 	Expect(receipt.Status).Should(Equal(types.ReceiptStatusSuccessful))
 
 	return receipt
-=======
+}
+
 func SendSpecifiedReceiptsAndWaitForAcceptance(
 	ctx context.Context,
 	originChainID ids.ID,
@@ -179,7 +179,6 @@
 		"txHash", txn.Hash())
 
 	return receipt, event.Message.MessageID
->>>>>>> 891133ee
 }
 
 func HttpToWebsocketURI(uri string, blockchainID string) string {
