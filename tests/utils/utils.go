// Copyright (C) 2024, Ava Labs, Inc. All rights reserved.
// See the file LICENSE for licensing terms.

package utils

import (
	"context"
	"crypto/ecdsa"
	"fmt"
	"math/big"

	"github.com/ava-labs/avalanchego/ids"
	"github.com/ava-labs/subnet-evm/accounts/abi/bind"
	"github.com/ava-labs/subnet-evm/core/types"
	erc20destination "github.com/ava-labs/teleporter-token-bridge/abi-bindings/go/ERC20Destination"
	erc20source "github.com/ava-labs/teleporter-token-bridge/abi-bindings/go/ERC20Source"
	nativetokendestination "github.com/ava-labs/teleporter-token-bridge/abi-bindings/go/NativeTokenDestination"
	nativetokensource "github.com/ava-labs/teleporter-token-bridge/abi-bindings/go/NativeTokenSource"
	examplewavax "github.com/ava-labs/teleporter-token-bridge/abi-bindings/go/mocks/ExampleWAVAX"
	exampleerc20 "github.com/ava-labs/teleporter/abi-bindings/go/Mocks/ExampleERC20"
	"github.com/ava-labs/teleporter/tests/interfaces"
	teleporterUtils "github.com/ava-labs/teleporter/tests/utils"
	"github.com/ethereum/go-ethereum/common"
	"github.com/ethereum/go-ethereum/crypto"
	"github.com/ethereum/go-ethereum/log"

	. "github.com/onsi/gomega"
)

// Deployer keys set in the genesis file in order to determine the deployed address in advance.
// The deployed address is set as an admin for the Native Minter precompile.

var nativeTokenDestinationDeployerKeys = []string{
	// Deployer address: 			   0x1337cfd2dCff6270615B90938aCB1efE79801704
	// NativeTokenDestination address: 0xAcB633F5B00099c7ec187eB00156c5cd9D854b5B
	"aad7440febfc8f9d73a58c3cb1f1754779a566978f9ebffcd4f4698e9b043985",

	// Deployer address: 			   0xFcec6c0674037f99fa473de09609B4b6D8158863
	// NativeTokenDestination address: 0x962c62B01529ecc0561D85d3fe395921ddC3665B
	"81e5e98c89023dabbe43e1081314eaae174330aae6b44c9d1371b6c0bb7ae74a",

	// Deployer address:			   0x2e1533d976A675bCD6306deC3B05e9f73e6722Fb
	// NativeTokenDestination address: 0x1549B96D9D97F435CA9b25000FEDE3A7e54C0bb9
	"5ded9cacaca7b88d6a3dc24641cfe41ef00186f98e7fa65135eac50fd5977f7a",

	// Deployer address:			   0xA638b0a597dc0520e2f20E83cFbeBBCd45a79990
	// NativeTokenDestination address: 0x190110D1228EB2cDd36559b2215A572Dc8592C3d
	"a6c530cb407778d10e1f70be6624aa57d0c724f6f9cb585e9744052d7f48ba19",

	// Deployer address:			   0x787C079cB0d5A7AA1Cae95d991F76Dce771A432D
	// NativeTokenDestination address: 0xf9EF017A764F265A1fD0975bfc200725E41d860E
	"e95fa6fd1d2a6b02890b75062bed583ce6256c5b473b3323b93ac4cbf20dbe7a",

	// Deployer address:			   0x741D536f5B07bcD43727CD8435389CA36aE5A4Ae
	// NativeTokenDestination address: 0x4f3663be6d22B0F19F8617f1A9E9485aB0144Bff
	"8a92f3f468ce5b0d99f9aaa55695f93e03dbbb6d5e3faba80f92a7876be740d6",
}
var nativeTokenDestinationDeployerKeyIndex = 0

func DeployERC20Source(
	ctx context.Context,
	senderKey *ecdsa.PrivateKey,
	subnet interfaces.SubnetTestInfo,
	teleporterManager common.Address,
	tokenSourceAddress common.Address,
) (common.Address, *erc20source.ERC20Source) {
	opts, err := bind.NewKeyedTransactorWithChainID(
		senderKey,
		subnet.EVMChainID,
	)
	Expect(err).Should(BeNil())
	address, tx, erc20Source, err := erc20source.DeployERC20Source(
		opts,
		subnet.RPCClient,
		subnet.TeleporterRegistryAddress,
		teleporterManager,
		tokenSourceAddress,
	)
	Expect(err).Should(BeNil())

	teleporterUtils.WaitForTransactionSuccess(ctx, subnet, tx.Hash())

	return address, erc20Source
}

func DeployERC20Destination(
	ctx context.Context,
	senderKey *ecdsa.PrivateKey,
	subnet interfaces.SubnetTestInfo,
	teleporterManager common.Address,
	sourceBlockchainID ids.ID,
	tokenSourceAddress common.Address,
	tokenName string,
	tokenSymbol string,
	tokenDecimals uint8,
) (common.Address, *erc20destination.ERC20Destination) {
	opts, err := bind.NewKeyedTransactorWithChainID(
		senderKey,
		subnet.EVMChainID,
	)
	Expect(err).Should(BeNil())
	address, tx, erc20Destination, err := erc20destination.DeployERC20Destination(
		opts,
		subnet.RPCClient,
		subnet.TeleporterRegistryAddress,
		teleporterManager,
		sourceBlockchainID,
		tokenSourceAddress,
		tokenName,
		tokenSymbol,
		tokenDecimals,
	)
	Expect(err).Should(BeNil())

	teleporterUtils.WaitForTransactionSuccess(ctx, subnet, tx.Hash())

	return address, erc20Destination
}

func DeployNativeTokenDestination(
	ctx context.Context,
	subnet interfaces.SubnetTestInfo,
	teleporterManager common.Address,
	sourceBlockchainID ids.ID,
	tokenSourceAddress common.Address,
	feeTokenAddress common.Address,
	initialReserveImbalance *big.Int,
	decimalsShift uint8,
	multiplyOnReceive bool,
	burnedFeesReportingRewardPercentage *big.Int,
) (common.Address, *nativetokendestination.NativeTokenDestination) {
	// The Native Token Destination needs a unique deployer key, whose nonce 0 is used to deploy the contract.
	// The resulting contract address has been added to the genesis file as an admin for the Native Minter precompile.
	Expect(nativeTokenDestinationDeployerKeyIndex).Should(BeNumerically("<", len(nativeTokenDestinationDeployerKeys)))
	deployerKeyStr := nativeTokenDestinationDeployerKeys[nativeTokenDestinationDeployerKeyIndex]
	deployerPK, err := crypto.HexToECDSA(deployerKeyStr)
	Expect(err).Should(BeNil())
	fmt.Println("Deployer Address: ", crypto.PubkeyToAddress(deployerPK.PublicKey))

	opts, err := bind.NewKeyedTransactorWithChainID(
		deployerPK,
		subnet.EVMChainID,
	)
	Expect(err).Should(BeNil())

	address, tx, nativeTokenDestination, err := nativetokendestination.DeployNativeTokenDestination(
		opts,
		subnet.RPCClient,
		subnet.TeleporterRegistryAddress,
		teleporterManager,
		sourceBlockchainID,
		tokenSourceAddress,
		feeTokenAddress,
		initialReserveImbalance,
		decimalsShift,
		multiplyOnReceive,
		burnedFeesReportingRewardPercentage,
	)
	Expect(err).Should(BeNil())

	teleporterUtils.WaitForTransactionSuccess(ctx, subnet, tx.Hash())
	fmt.Println("Deployed NativeTokenDestination contract", "address", address.Hex(), "txHash", tx.Hash().Hex())

	// Increment to the next deployer key so that the next contract deployment succeeds
	nativeTokenDestinationDeployerKeyIndex++

	return address, nativeTokenDestination
}

func DeployNativeTokenSource(
	ctx context.Context,
	senderKey *ecdsa.PrivateKey,
	subnet interfaces.SubnetTestInfo,
	teleporterManager common.Address,
	feeTokenAddress common.Address,
) (common.Address, *nativetokensource.NativeTokenSource) {
	opts, err := bind.NewKeyedTransactorWithChainID(
		senderKey,
		subnet.EVMChainID,
	)
	Expect(err).Should(BeNil())
	address, tx, nativeTokenSource, err := nativetokensource.DeployNativeTokenSource(
		opts,
		subnet.RPCClient,
		subnet.TeleporterRegistryAddress,
		teleporterManager,
		feeTokenAddress,
	)
	Expect(err).Should(BeNil())

	teleporterUtils.WaitForTransactionSuccess(ctx, subnet, tx.Hash())

	return address, nativeTokenSource
}

func DeployExampleWAVAX(
	ctx context.Context,
	senderKey *ecdsa.PrivateKey,
	subnet interfaces.SubnetTestInfo,
) (common.Address, *examplewavax.ExampleWAVAX) {
	opts, err := bind.NewKeyedTransactorWithChainID(senderKey, subnet.EVMChainID)
	Expect(err).Should(BeNil())

	// Deploy mock WAVAX contract
	address, tx, token, err := examplewavax.DeployExampleWAVAX(opts, subnet.RPCClient)
	Expect(err).Should(BeNil())
	log.Info("Deployed ExampleWAVAX contract", "address", address.Hex(), "txHash", tx.Hash().Hex())

	// Wait for the transaction to be mined
	teleporterUtils.WaitForTransactionSuccess(ctx, subnet, tx.Hash())

	return address, token
}

func SendERC20Source(
	ctx context.Context,
	subnet interfaces.SubnetTestInfo,
	erc20Source *erc20source.ERC20Source,
	erc20SourceAddress common.Address,
	sourceToken *exampleerc20.ExampleERC20,
	input erc20source.SendTokensInput,
	amount *big.Int,
	senderKey *ecdsa.PrivateKey,
) (*types.Receipt, *big.Int) {
	// Approve the ERC20Source to spend the tokens
	teleporterUtils.ERC20Approve(
		ctx,
		sourceToken,
		erc20SourceAddress,
		amount,
		subnet,
		senderKey,
	)

	// Send the tokens and verify expected events
	optsA, err := bind.NewKeyedTransactorWithChainID(senderKey, subnet.EVMChainID)
	Expect(err).Should(BeNil())
	tx, err := erc20Source.Send(
		optsA,
		input,
		amount,
	)
	Expect(err).Should(BeNil())
	bridgedAmount := big.NewInt(0).Sub(amount, input.PrimaryFee)

	receipt := teleporterUtils.WaitForTransactionSuccess(ctx, subnet, tx.Hash())
	event, err := teleporterUtils.GetEventFromLogs(receipt.Logs, erc20Source.ParseTokensSent)
	Expect(err).Should(BeNil())
	Expect(event.Sender).Should(Equal(crypto.PubkeyToAddress(senderKey.PublicKey)))
	Expect(event.Amount).Should(Equal(bridgedAmount))

	return receipt, event.Amount
}

func SendNativeTokenSource(
	ctx context.Context,
	subnet interfaces.SubnetTestInfo,
	nativeTokenSource *nativetokensource.NativeTokenSource,
	input nativetokensource.SendTokensInput,
	amount *big.Int,
	senderKey *ecdsa.PrivateKey,
) (*types.Receipt, *big.Int) {
	opts, err := bind.NewKeyedTransactorWithChainID(senderKey, subnet.EVMChainID)
	Expect(err).Should(BeNil())
	opts.Value = amount

	tx, err := nativeTokenSource.Send(
		opts,
		input,
	)
	Expect(err).Should(BeNil())
	bridgedAmount := big.NewInt(0).Sub(amount, input.PrimaryFee)

	receipt := teleporterUtils.WaitForTransactionSuccess(ctx, subnet, tx.Hash())
	event, err := teleporterUtils.GetEventFromLogs(receipt.Logs, nativeTokenSource.ParseTokensSent)
	Expect(err).Should(BeNil())
	Expect(event.Sender).Should(Equal(crypto.PubkeyToAddress(senderKey.PublicKey)))
	Expect(event.Amount).Should(Equal(bridgedAmount))

	return receipt, event.Amount
}

func SendNativeTokenDestination(
	ctx context.Context,
	subnet interfaces.SubnetTestInfo,
	nativeTokenDestination *nativetokendestination.NativeTokenDestination,
	input nativetokendestination.SendTokensInput,
	amount *big.Int,
	senderKey *ecdsa.PrivateKey,
	tokenMultiplier *big.Int,
	multiplyOnReceive bool,
) (*types.Receipt, *big.Int) {
	opts, err := bind.NewKeyedTransactorWithChainID(senderKey, subnet.EVMChainID)
	Expect(err).Should(BeNil())
	opts.Value = amount

	tx, err := nativeTokenDestination.Send(
		opts,
		input,
	)
	Expect(err).Should(BeNil())
	bridgedAmount := big.NewInt(0).Sub(amount, input.PrimaryFee)
	var scaledBridgedAmount *big.Int
	if multiplyOnReceive {
		scaledBridgedAmount = big.NewInt(0).Div(bridgedAmount, tokenMultiplier)
	} else {
		scaledBridgedAmount = teleporterUtils.BigIntMul(bridgedAmount, tokenMultiplier)
	}

	receipt := teleporterUtils.WaitForTransactionSuccess(ctx, subnet, tx.Hash())
	event, err := teleporterUtils.GetEventFromLogs(receipt.Logs, nativeTokenDestination.ParseTokensSent)
	Expect(err).Should(BeNil())
	Expect(event.Sender).Should(Equal(crypto.PubkeyToAddress(senderKey.PublicKey)))
	teleporterUtils.ExpectBigEqual(event.Amount, scaledBridgedAmount)

	return receipt, event.Amount
}

func SendERC20Destination(
	ctx context.Context,
	subnet interfaces.SubnetTestInfo,
	erc20Destination *erc20destination.ERC20Destination,
	erc20DestinationAddress common.Address,
	input erc20destination.SendTokensInput,
	amount *big.Int,
	senderKey *ecdsa.PrivateKey,
) (*types.Receipt, *big.Int) {
	opts, err := bind.NewKeyedTransactorWithChainID(senderKey, subnet.EVMChainID)
	Expect(err).Should(BeNil())
	tx, err := erc20Destination.Approve(
		opts,
		erc20DestinationAddress,
		amount,
	)
	Expect(err).Should(BeNil())

	teleporterUtils.WaitForTransactionSuccess(ctx, subnet, tx.Hash())

	// Bridge the tokens back to subnet A
	tx, err = erc20Destination.Send(
		opts,
		input,
		amount,
	)
	Expect(err).Should(BeNil())

	bridgedAmount := big.NewInt(0).Sub(amount, input.PrimaryFee)
	receipt := teleporterUtils.WaitForTransactionSuccess(ctx, subnet, tx.Hash())
	event, err := teleporterUtils.GetEventFromLogs(receipt.Logs, erc20Destination.ParseTokensSent)
	Expect(err).Should(BeNil())
	Expect(event.Sender).Should(Equal(crypto.PubkeyToAddress(senderKey.PublicKey)))
	Expect(event.Amount).Should(Equal(bridgedAmount))

	return receipt, event.Amount
}

// Send a native token from fromBridge to toBridge via multihop through the C-Chain
// Requires that both fromBridge and toBridge are fully collateralized
// Requires that both fromBridge and toBridge have the same tokenMultiplier and multiplyOnReceive
// with respect to the original asset on the C-Chain
func SendNativeMultihopAndVerify(
	ctx context.Context,
	network interfaces.Network,
	sendingKey *ecdsa.PrivateKey,
	recipientAddress common.Address,
	fromSubnet interfaces.SubnetTestInfo,
	fromBridge *nativetokendestination.NativeTokenDestination,
	toSubnet interfaces.SubnetTestInfo,
	toBridge *nativetokendestination.NativeTokenDestination,
	toBridgeAddress common.Address,
	cChainInfo interfaces.SubnetTestInfo,
	bridgedAmount *big.Int,
	tokenMultiplier *big.Int,
	multiplyOnReceive bool,
) {
	input := nativetokendestination.SendTokensInput{
		DestinationBlockchainID:  toSubnet.BlockchainID,
		DestinationBridgeAddress: toBridgeAddress,
		Recipient:                recipientAddress,
		PrimaryFee:               big.NewInt(0),
		SecondaryFee:             big.NewInt(0),
		RequiredGasLimit:         DefaultNativeTokenRequiredGasLimit,
	}
	// Find the amount sent by fromBridge. This is before any scaling/unscaling is applied.
	bridgedAmount = big.NewInt(0).Sub(bridgedAmount, input.PrimaryFee)

	// Send tokens through a multihop transfer
	originReceipt, _ := SendNativeTokenDestination(
		ctx,
		fromSubnet,
		fromBridge,
		input,
		bridgedAmount,
		sendingKey,
		tokenMultiplier,
		multiplyOnReceive,
	)

	// Relay the first message back to the home-chain, in this case C-Chain,
	// which then performs the multihop transfer to the destination chain
	intermediateReceipt := network.RelayMessage(
		ctx,
		originReceipt,
		fromSubnet,
		cChainInfo,
		true,
	)

	// When we relay the above message to the home-chain, a multihop transfer
	// is performed to the destination chain. Parse for the send tokens event
	// and relay to final destination.
	destinationReceipt := network.RelayMessage(
		ctx,
		intermediateReceipt,
		cChainInfo,
		toSubnet,
		true,
	)

	CheckNativeTokenDestinationMint(
		ctx,
		toBridge,
		recipientAddress,
		destinationReceipt,
		bridgedAmount,
	)
}

func SendERC20MultihopAndVerify(
	ctx context.Context,
	network interfaces.Network,
	fundedKey *ecdsa.PrivateKey,
	sendingKey *ecdsa.PrivateKey,
	recipientAddress common.Address,
	fromSubnet interfaces.SubnetTestInfo,
	fromBridge *erc20destination.ERC20Destination,
	fromBridgeAddress common.Address,
	toSubnet interfaces.SubnetTestInfo,
	toBridge *erc20destination.ERC20Destination,
	toBridgeAddress common.Address,
	cChainInfo interfaces.SubnetTestInfo,
	bridgedAmount *big.Int,
) {
	teleporterUtils.SendNativeTransfer(
		ctx,
		fromSubnet,
		fundedKey,
		recipientAddress,
		big.NewInt(1e18),
	)
	input := erc20destination.SendTokensInput{
		DestinationBlockchainID:  toSubnet.BlockchainID,
		DestinationBridgeAddress: toBridgeAddress,
		Recipient:                recipientAddress,
		PrimaryFee:               big.NewInt(0),
		SecondaryFee:             big.NewInt(0),
		RequiredGasLimit:         DefaultERC20RequiredGasLimit,
	}

	// Send tokens through a multihop transfer
	originReceipt, bridgedAmount := SendERC20Destination(
		ctx,
		fromSubnet,
		fromBridge,
		fromBridgeAddress,
		input,
		bridgedAmount,
		sendingKey,
	)

	// Relay the first message back to the home-chain, in this case C-Chain,
	// which then performs the multihop transfer to the destination chain
	intermediateReceipt := network.RelayMessage(
		ctx,
		originReceipt,
		fromSubnet,
		cChainInfo,
		true,
	)

	// When we relay the above message to the home-chain, a multihop transfer
	// is performed to the destination chain. Parse for the send tokens event
	// and relay to final destination.
	destinationReceipt := network.RelayMessage(
		ctx,
		intermediateReceipt,
		cChainInfo,
		toSubnet,
		true,
	)

	CheckERC20DestinationWithdrawal(
		ctx,
		toBridge,
		destinationReceipt,
		recipientAddress,
		bridgedAmount,
	)

	balance, err := toBridge.BalanceOf(&bind.CallOpts{}, recipientAddress)
	Expect(err).Should(BeNil())
	Expect(balance).Should(Equal(bridgedAmount))
}

func CheckERC20SourceWithdrawal(
	ctx context.Context,
	erc20SourceAddress common.Address,
	sourceToken *exampleerc20.ExampleERC20,
	receipt *types.Receipt,
	expectedRecipientAddress common.Address,
	expectedAmount *big.Int,
) {
	sourceTransferEvent, err := teleporterUtils.GetEventFromLogs(receipt.Logs, sourceToken.ParseTransfer)
	Expect(err).Should(BeNil())
	Expect(sourceTransferEvent.From).Should(Equal(erc20SourceAddress))
	Expect(sourceTransferEvent.To).Should(Equal(expectedRecipientAddress))
	Expect(sourceTransferEvent.Value).Should(Equal(expectedAmount))
}

func CheckERC20DestinationWithdrawal(
	ctx context.Context,
	erc20Destination *erc20destination.ERC20Destination,
	receipt *types.Receipt,
	expectedRecipientAddress common.Address,
	expectedAmount *big.Int,
) {
	transferEvent, err := teleporterUtils.GetEventFromLogs(receipt.Logs, erc20Destination.ParseTransfer)
	Expect(err).Should(BeNil())
	Expect(transferEvent.From).Should(Equal(common.Address{}))
	Expect(transferEvent.To).Should(Equal(expectedRecipientAddress))
	Expect(transferEvent.Value).Should(Equal(expectedAmount))
}

func CheckNativeTokenSourceWithdrawal(
	ctx context.Context,
	nativeTokenSourceAddress common.Address,
	sourceToken *examplewavax.ExampleWAVAX,
	receipt *types.Receipt,
	expectedAmount *big.Int,
) {
	withdrawalEvent, err := teleporterUtils.GetEventFromLogs(receipt.Logs, sourceToken.ParseWithdrawal)
	Expect(err).Should(BeNil())
	Expect(withdrawalEvent.Sender).Should(Equal(nativeTokenSourceAddress))
	Expect(withdrawalEvent.Amount).Should(Equal(expectedAmount))
}

<<<<<<< HEAD
=======
func CheckNativeTokenDestinationMint(
	ctx context.Context,
	nativeTokenDestination *nativetokendestination.NativeTokenDestination,
	recipient common.Address,
	receipt *types.Receipt,
	expectedMint *big.Int,
) {
	mintEvent, err := teleporterUtils.GetEventFromLogs(receipt.Logs, nativeTokenDestination.ParseNativeTokensMinted)
	Expect(err).Should(BeNil())
	Expect(mintEvent.Recipient).Should(Equal(recipient))
	teleporterUtils.ExpectBigEqual(mintEvent.Amount, expectedMint)
}

>>>>>>> 946ba533
func CheckNativeTokenDestinationCollateralize(
	ctx context.Context,
	nativeTokenDestination *nativetokendestination.NativeTokenDestination,
	receipt *types.Receipt,
	expectedAmount *big.Int,
	expectedRemaining *big.Int,
) {
	collateralEvent, err := teleporterUtils.GetEventFromLogs(receipt.Logs, nativeTokenDestination.ParseCollateralAdded)
	Expect(err).Should(BeNil())
	fmt.Println("log ", collateralEvent)
	teleporterUtils.ExpectBigEqual(collateralEvent.Amount, expectedAmount)
	teleporterUtils.ExpectBigEqual(collateralEvent.Remaining, expectedRemaining)
}<|MERGE_RESOLUTION|>--- conflicted
+++ resolved
@@ -241,7 +241,7 @@
 		amount,
 	)
 	Expect(err).Should(BeNil())
-	bridgedAmount := big.NewInt(0).Sub(amount, input.PrimaryFee)
+	bridgedAmount := new(big.Int).Sub(amount, input.PrimaryFee)
 
 	receipt := teleporterUtils.WaitForTransactionSuccess(ctx, subnet, tx.Hash())
 	event, err := teleporterUtils.GetEventFromLogs(receipt.Logs, erc20Source.ParseTokensSent)
@@ -269,7 +269,7 @@
 		input,
 	)
 	Expect(err).Should(BeNil())
-	bridgedAmount := big.NewInt(0).Sub(amount, input.PrimaryFee)
+	bridgedAmount := new(big.Int).Sub(amount, input.PrimaryFee)
 
 	receipt := teleporterUtils.WaitForTransactionSuccess(ctx, subnet, tx.Hash())
 	event, err := teleporterUtils.GetEventFromLogs(receipt.Logs, nativeTokenSource.ParseTokensSent)
@@ -299,10 +299,10 @@
 		input,
 	)
 	Expect(err).Should(BeNil())
-	bridgedAmount := big.NewInt(0).Sub(amount, input.PrimaryFee)
+	bridgedAmount := new(big.Int).Sub(amount, input.PrimaryFee)
 	var scaledBridgedAmount *big.Int
 	if multiplyOnReceive {
-		scaledBridgedAmount = big.NewInt(0).Div(bridgedAmount, tokenMultiplier)
+		scaledBridgedAmount = new(big.Int).Div(bridgedAmount, tokenMultiplier)
 	} else {
 		scaledBridgedAmount = teleporterUtils.BigIntMul(bridgedAmount, tokenMultiplier)
 	}
@@ -344,7 +344,7 @@
 	)
 	Expect(err).Should(BeNil())
 
-	bridgedAmount := big.NewInt(0).Sub(amount, input.PrimaryFee)
+	bridgedAmount := new(big.Int).Sub(amount, input.PrimaryFee)
 	receipt := teleporterUtils.WaitForTransactionSuccess(ctx, subnet, tx.Hash())
 	event, err := teleporterUtils.GetEventFromLogs(receipt.Logs, erc20Destination.ParseTokensSent)
 	Expect(err).Should(BeNil())
@@ -382,7 +382,7 @@
 		RequiredGasLimit:         DefaultNativeTokenRequiredGasLimit,
 	}
 	// Find the amount sent by fromBridge. This is before any scaling/unscaling is applied.
-	bridgedAmount = big.NewInt(0).Sub(bridgedAmount, input.PrimaryFee)
+	bridgedAmount = new(big.Int).Sub(bridgedAmount, input.PrimaryFee)
 
 	// Send tokens through a multihop transfer
 	originReceipt, _ := SendNativeTokenDestination(
@@ -406,10 +406,13 @@
 		true,
 	)
 
+	initialBalance, err := toSubnet.RPCClient.BalanceAt(ctx, recipientAddress, nil)
+	Expect(err).Should(BeNil())
+
 	// When we relay the above message to the home-chain, a multihop transfer
 	// is performed to the destination chain. Parse for the send tokens event
 	// and relay to final destination.
-	destinationReceipt := network.RelayMessage(
+	network.RelayMessage(
 		ctx,
 		intermediateReceipt,
 		cChainInfo,
@@ -417,12 +420,11 @@
 		true,
 	)
 
-	CheckNativeTokenDestinationMint(
-		ctx,
-		toBridge,
+	teleporterUtils.CheckBalance(
+		ctx,
 		recipientAddress,
-		destinationReceipt,
-		bridgedAmount,
+		new(big.Int).Add(initialBalance, bridgedAmount),
+		toSubnet.RPCClient,
 	)
 }
 
@@ -544,22 +546,6 @@
 	Expect(withdrawalEvent.Amount).Should(Equal(expectedAmount))
 }
 
-<<<<<<< HEAD
-=======
-func CheckNativeTokenDestinationMint(
-	ctx context.Context,
-	nativeTokenDestination *nativetokendestination.NativeTokenDestination,
-	recipient common.Address,
-	receipt *types.Receipt,
-	expectedMint *big.Int,
-) {
-	mintEvent, err := teleporterUtils.GetEventFromLogs(receipt.Logs, nativeTokenDestination.ParseNativeTokensMinted)
-	Expect(err).Should(BeNil())
-	Expect(mintEvent.Recipient).Should(Equal(recipient))
-	teleporterUtils.ExpectBigEqual(mintEvent.Amount, expectedMint)
-}
-
->>>>>>> 946ba533
 func CheckNativeTokenDestinationCollateralize(
 	ctx context.Context,
 	nativeTokenDestination *nativetokendestination.NativeTokenDestination,
