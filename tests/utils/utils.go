--- conflicted
+++ resolved
@@ -129,7 +129,7 @@
 	addFeeAmountEvent, err := GetEventFromLogs(receipt.Logs, transactor.ParseAddFeeAmount)
 	Expect(err).Should(BeNil())
 	Expect(addFeeAmountEvent.MessageID).Should(Equal(messageID))
-	Expect(addFeeAmountEvent.DestinationChainID[:]).Should(Equal(destination.BlockchainID[:]))
+	Expect(addFeeAmountEvent.DestinationBlockchainID[:]).Should(Equal(destination.BlockchainID[:]))
 
 	log.Info("Send AddFeeAmount transaction on source chain",
 		"messageID", messageID,
@@ -227,7 +227,7 @@
 	// Check the transaction logs for the SendCrossChainMessage event emitted by the Teleporter contract
 	event, err := GetEventFromLogs(receipt.Logs, source.TeleporterMessenger.ParseSendCrossChainMessage)
 	Expect(err).Should(BeNil())
-	Expect(event.DestinationChainID[:]).Should(Equal(originChainID[:]))
+	Expect(event.DestinationBlockchainID[:]).Should(Equal(originChainID[:]))
 
 	log.Info("Sending SendSpecifiedReceipts transaction",
 		"originChainID", originChainID,
@@ -420,76 +420,9 @@
 	}
 }
 
-<<<<<<< HEAD
 //
 // Event getters
 //
-=======
-// Constructs the aggregate signature, packs the Teleporter message, and relays to the destination
-// Returns the receipt on the destination chain
-func RelayMessage(
-	ctx context.Context,
-	sourceBlockHash common.Hash,
-	sourceBlockNumber *big.Int,
-	source SubnetTestInfo,
-	destination SubnetTestInfo,
-) *types.Receipt {
-	log.Info("Fetching relevant warp logs from the newly produced block")
-	logs, err := source.ChainWSClient.FilterLogs(ctx, interfaces.FilterQuery{
-		BlockHash: &sourceBlockHash,
-		Addresses: []common.Address{warp.Module.Address},
-	})
-	Expect(err).Should(BeNil())
-	Expect(len(logs)).Should(Equal(1))
-
-	// Check for relevant warp log from subscription and ensure that it matches
-	// the log extracted from the last block.
-	txLog := logs[0]
-	log.Info("Parsing logData as unsigned warp message")
-	unsignedMsg, err := warp.UnpackSendWarpEventDataToMessage(txLog.Data)
-	Expect(err).Should(BeNil())
-
-	// Set local variables for the duration of the test
-	unsignedWarpMessageID := unsignedMsg.ID()
-	unsignedWarpMsg := unsignedMsg
-	log.Info("Parsed unsignedWarpMsg", "unsignedWarpMessageID", unsignedWarpMessageID, "unsignedWarpMessage", unsignedWarpMsg)
-
-	// Loop over each client on chain A to ensure they all have time to accept the block.
-	// Note: if we did not confirm this here, the next stage could be racy since it assumes every node
-	// has accepted the block.
-	WaitForAllValidatorsToAcceptBlock(ctx, source.ChainNodeURIs, source.BlockchainID, sourceBlockNumber.Uint64())
-
-	// Get the aggregate signature for the Warp message
-	log.Info("Fetching aggregate signature from the source chain validators")
-	warpClient, err := warpBackend.NewClient(source.ChainNodeURIs[0], source.BlockchainID.String())
-	Expect(err).Should(BeNil())
-	signedWarpMessageBytes, err := warpClient.GetMessageAggregateSignature(ctx, unsignedWarpMessageID, params.WarpQuorumDenominator)
-	Expect(err).Should(BeNil())
-
-	// Construct the transaction to send the Warp message to the destination chain
-	signedTx := CreateReceiveCrossChainMessageTransaction(
-		ctx,
-		signedWarpMessageBytes,
-		big.NewInt(1),
-		teleporterContractAddress,
-		fundedAddress,
-		fundedKey,
-		destination.ChainWSClient,
-		destination.ChainIDInt,
-	)
-
-	log.Info("Sending transaction to destination chain")
-	receipt := SendTransactionAndWaitForAcceptance(ctx, destination.ChainWSClient, signedTx)
-
-	bind, err := teleportermessenger.NewTeleporterMessenger(teleporterContractAddress, source.ChainWSClient)
-	Expect(err).Should(BeNil())
-	// Check the transaction logs for the ReceiveCrossChainMessage event emitted by the Teleporter contract
-	event, err := GetEventFromLogs(receipt.Logs, bind.ParseReceiveCrossChainMessage)
-	Expect(err).Should(BeNil())
-	Expect(event.OriginBlockchainID[:]).Should(Equal(source.BlockchainID[:]))
-	return nil
-}
->>>>>>> 894fabf6
 
 // Returns the first log in 'logs' that is successfully parsed by 'parser'
 func GetEventFromLogs[T any](logs []*types.Log, parser func(log types.Log) (T, error)) (T, error) {
