package utils

import (
	"context"
	"crypto/ecdsa"
	"fmt"
	"math/big"
	"os"

	"github.com/ava-labs/avalanche-network-runner/rpcpb"
	"github.com/ava-labs/avalanchego/ids"
	"github.com/ava-labs/subnet-evm/accounts/abi/bind"
	"github.com/ava-labs/subnet-evm/core/types"
	"github.com/ava-labs/subnet-evm/ethclient"
	"github.com/ava-labs/subnet-evm/plugin/evm"
	"github.com/ava-labs/subnet-evm/rpc"
	"github.com/ava-labs/subnet-evm/tests/utils/runner"
	examplemessenger "github.com/ava-labs/teleporter/abi-bindings/go/CrossChainApplications/ExampleMessenger/ExampleCrossChainMessenger"
	exampleerc20 "github.com/ava-labs/teleporter/abi-bindings/go/Mocks/ExampleERC20"
	teleporterregistry "github.com/ava-labs/teleporter/abi-bindings/go/Teleporter/upgrades/TeleporterRegistry"
	"github.com/ethereum/go-ethereum/common"
	"github.com/ethereum/go-ethereum/common/hexutil"
	"github.com/ethereum/go-ethereum/crypto"
	"github.com/ethereum/go-ethereum/log"
	. "github.com/onsi/gomega"
)

const (
	fundedKeyStr = "56289e99c94b6912bfc12adc093c9b51124f0dc54ac7a766b2bc5ccf558d8027"
	testKeyStr   = "ab1ca91a95354abfc98c8529fc001ec48b0ab461ada4e679d50bb57ba84c8602"
)

var (
<<<<<<< HEAD
	teleporterContractAddress        common.Address
	subnetA, subnetB                 ids.ID
	blockchainIDA, blockchainIDB     ids.ID
	chainANodeURIs, chainBNodeURIs   []string
	fundedAddress                    = common.HexToAddress("0x8db97C7cEcE249c2b98bDC0226Cc4C2A57BF52FC")
	fundedKey                        *ecdsa.PrivateKey
	chainAWSClient, chainBWSClient   ethclient.Client
	chainARPCClient, chainBRPCClient ethclient.Client
	chainAIDInt, chainBIDInt         *big.Int
	testAddress                      = common.HexToAddress("0xb7a2E72a5C53c93D5294f18F6BD3829d221b6D3f")
	testKey                          *ecdsa.PrivateKey
=======
	teleporterContractAddress                              common.Address
	subnetA, subnetB                                       ids.ID
	blockchainIDA, blockchainIDB                           ids.ID
	chainANodeURIs, chainBNodeURIs                         []string
	fundedAddress                                          = common.HexToAddress("0x8db97C7cEcE249c2b98bDC0226Cc4C2A57BF52FC")
	fundedKey                                              *ecdsa.PrivateKey
	chainAWSClient, chainBWSClient                         ethclient.Client
	chainARPCClient, chainBRPCClient                       ethclient.Client
	chainAIDInt, chainBIDInt                               *big.Int
	teleporterRegistryAddressA, teleporterRegistryAddressB common.Address
>>>>>>> 27c86f03

	// Internal vars only used to set up the local network
	anrConfig           = runner.NewDefaultANRConfig()
	manager             = runner.NewNetworkManager(anrConfig)
	warpChainConfigPath string
)

//
// Global test state getters. Should be called within a test spec, after SetupNetwork has been called
//

type SubnetTestInfo struct {
	SubnetID                  ids.ID
	BlockchainID              ids.ID
	ChainNodeURIs             []string
	ChainWSClient             ethclient.Client
	ChainRPCClient            ethclient.Client
	ChainIDInt                *big.Int
	TeleporterRegistryAddress common.Address
}

func GetSubnetsInfo() []SubnetTestInfo {
	return []SubnetTestInfo{
		GetSubnetATestInfo(),
		GetSubnetBTestInfo(),
	}
}

func GetSubnetATestInfo() SubnetTestInfo {
	return SubnetTestInfo{
		SubnetID:                  subnetA,
		BlockchainID:              blockchainIDA,
		ChainNodeURIs:             chainANodeURIs,
		ChainWSClient:             chainAWSClient,
		ChainRPCClient:            chainARPCClient,
		ChainIDInt:                big.NewInt(0).Set(chainAIDInt),
		TeleporterRegistryAddress: teleporterRegistryAddressA,
	}
}
func GetSubnetBTestInfo() SubnetTestInfo {
	return SubnetTestInfo{
		SubnetID:                  subnetB,
		BlockchainID:              blockchainIDB,
		ChainNodeURIs:             chainBNodeURIs,
		ChainWSClient:             chainBWSClient,
		ChainRPCClient:            chainBRPCClient,
		ChainIDInt:                big.NewInt(0).Set(chainBIDInt),
		TeleporterRegistryAddress: teleporterRegistryAddressB,
	}
}
func GetTeleporterContractAddress() common.Address {
	return teleporterContractAddress
}
func GetFundedAccountInfo() (common.Address, *ecdsa.PrivateKey) {
	key, err := crypto.ToECDSA(crypto.FromECDSA(fundedKey))
	Expect(err).Should(BeNil())
	return fundedAddress, key
}

func GetTestAccountInfo() (common.Address, *ecdsa.PrivateKey) {
	key, err := crypto.ToECDSA(crypto.FromECDSA(testKey))
	Expect(err).Should(BeNil())
	return testAddress, key
}

// SetupNetwork starts the default network and adds 10 new nodes as validators with BLS keys
// registered on the P-Chain.
// Adds two disjoint sets of 5 of the new validator nodes to validate two new subnets with a
// a single Subnet-EVM blockchain.
func SetupNetwork(warpGenesisFile string) {
	ctx := context.Background()
	var err error

	// Name 10 new validators (which should have BLS key registered)
	subnetANodeNames := []string{}
	subnetBNodeNames := []string{}
	for i := 1; i <= 10; i++ {
		n := fmt.Sprintf("node%d-bls", i)
		if i <= 5 {
			subnetANodeNames = append(subnetANodeNames, n)
		} else {
			subnetBNodeNames = append(subnetBNodeNames, n)
		}
	}
	f, err := os.CreateTemp(os.TempDir(), "config.json")
	Expect(err).Should(BeNil())
	_, err = f.Write([]byte(`{"warp-api-enabled": true}`))
	Expect(err).Should(BeNil())
	warpChainConfigPath = f.Name()

	// Make sure that the warp genesis file exists
	_, err = os.Stat(warpGenesisFile)
	Expect(err).Should(BeNil())

	// Construct the network using the avalanche-network-runner
	_, err = manager.StartDefaultNetwork(ctx)
	Expect(err).Should(BeNil())
	err = manager.SetupNetwork(
		ctx,
		anrConfig.AvalancheGoExecPath,
		[]*rpcpb.BlockchainSpec{
			{
				VmName:      evm.IDStr,
				Genesis:     warpGenesisFile,
				ChainConfig: warpChainConfigPath,
				SubnetSpec: &rpcpb.SubnetSpec{
					SubnetConfig: "",
					Participants: subnetANodeNames,
				},
			},
			{
				VmName:      evm.IDStr,
				Genesis:     warpGenesisFile,
				ChainConfig: warpChainConfigPath,
				SubnetSpec: &rpcpb.SubnetSpec{
					SubnetConfig: "",
					Participants: subnetBNodeNames,
				},
			},
		},
	)
	Expect(err).Should(BeNil())

	// Issue transactions to activate the proposerVM fork on the chains
	fundedKey, err = crypto.HexToECDSA(fundedKeyStr)
	Expect(err).Should(BeNil())
	SetupProposerVM(ctx, fundedKey, manager, 0)
	SetupProposerVM(ctx, fundedKey, manager, 1)

	testKey, err = crypto.HexToECDSA(testKeyStr)
	Expect(err).Should(BeNil())
	SetupProposerVM(ctx, testKey, manager, 0)
	SetupProposerVM(ctx, testKey, manager, 1)

	// Set up subnet URIs
	subnetIDs := manager.GetSubnets()
	Expect(len(subnetIDs)).Should(Equal(2))

	subnetA = subnetIDs[0]
	subnetADetails, ok := manager.GetSubnet(subnetA)
	Expect(ok).Should(BeTrue())
	Expect(len(subnetADetails.ValidatorURIs)).Should(Equal(5))
	blockchainIDA = subnetADetails.BlockchainID
	chainANodeURIs = append(chainANodeURIs, subnetADetails.ValidatorURIs...)

	subnetB = subnetIDs[1]
	subnetBDetails, ok := manager.GetSubnet(subnetB)
	Expect(ok).Should(BeTrue())
	Expect(len(subnetBDetails.ValidatorURIs)).Should(Equal(5))
	blockchainIDB = subnetBDetails.BlockchainID
	chainBNodeURIs = append(chainBNodeURIs, subnetBDetails.ValidatorURIs...)

	log.Info(
		"Created URIs for subnets",
		"chainAURIs", chainANodeURIs,
		"chainBURIs", chainBNodeURIs,
		"blockchainIDA", blockchainIDA,
		"blockchainIDB", blockchainIDB,
	)

	chainAWSURI := HttpToWebsocketURI(chainANodeURIs[0], blockchainIDA.String())
	chainARPCURI := HttpToRPCURI(chainANodeURIs[0], blockchainIDA.String())

	log.Info("Creating ethclients for blockchainA", "wsURI", chainAWSURI, "rpcURI", chainARPCURI)
	chainAWSClient, err = ethclient.Dial(chainAWSURI)
	Expect(err).Should(BeNil())
	chainARPCClient, err = ethclient.Dial(chainARPCURI)
	Expect(err).Should(BeNil())
	chainAIDInt, err = chainARPCClient.ChainID(context.Background())
	Expect(err).Should(BeNil())

	chainBWSURI := HttpToWebsocketURI(chainBNodeURIs[0], blockchainIDB.String())
	chainBRPCURI := HttpToRPCURI(chainBNodeURIs[0], blockchainIDB.String())
	log.Info("Creating ethclients for blockchainB", "wsURI", chainBWSURI, "rpcURI", chainBRPCURI)

	chainBWSClient, err = ethclient.Dial(chainBWSURI)
	Expect(err).Should(BeNil())
	chainBRPCClient, err = ethclient.Dial(chainBRPCURI)
	Expect(err).Should(BeNil())
	chainBIDInt, err = chainBRPCClient.ChainID(context.Background())
	Expect(err).Should(BeNil())

	log.Info("Finished setting up e2e test subnet variables")
}

// DeployTeleporterContracts deploys the Teleporter contract to the two subnets. The caller is responsible for generating the
// deployment transaction information
func DeployTeleporterContracts(transactionBytes []byte, deployerAddress common.Address, contractAddress common.Address) {
	log.Info("Deploying Teleporter contract to subnets")

	subnetsInfo := GetSubnetsInfo()

	// Set the package level teleporterContractAddress
	teleporterContractAddress = contractAddress

	ctx := context.Background()

	for _, subnetInfo := range subnetsInfo {
		// Fund the deployer address
		{
			fundAmount := big.NewInt(0).Mul(big.NewInt(1e18), big.NewInt(10)) // 10eth
			fundDeployerTx := CreateNativeTransferTransaction(ctx, subnetInfo, fundedAddress, fundedKey, deployerAddress, fundAmount)
			SendTransactionAndWaitForAcceptance(ctx, subnetInfo.ChainWSClient, subnetInfo.ChainRPCClient, fundDeployerTx, true)
		}
		log.Info("Finished funding Teleporter deployer", "blockchainID", subnetInfo.BlockchainID.Hex())

		// Deploy Teleporter contract
		{
			rpcClient, err := rpc.DialContext(ctx, HttpToRPCURI(subnetInfo.ChainNodeURIs[0], subnetInfo.BlockchainID.String()))
			Expect(err).Should(BeNil())
			defer rpcClient.Close()

			newHeads := make(chan *types.Header, 10)
			subA, err := subnetInfo.ChainWSClient.SubscribeNewHead(ctx, newHeads)
			Expect(err).Should(BeNil())
			defer subA.Unsubscribe()

			err = rpcClient.CallContext(ctx, nil, "eth_sendRawTransaction", hexutil.Encode(transactionBytes))
			Expect(err).Should(BeNil())

			<-newHeads
			teleporterCode, err := subnetInfo.ChainRPCClient.CodeAt(ctx, teleporterContractAddress, nil)
			Expect(err).Should(BeNil())
			Expect(len(teleporterCode)).Should(BeNumerically(">", 2)) // 0x is an EOA, contract returns the bytecode
		}
		log.Info("Finished deploying Teleporter contract", "blockchainID", subnetInfo.BlockchainID.Hex())
	}
	log.Info("Deployed Teleporter contracts to all subnets")
}

func DeployTeleporterRegistryContracts(teleporterAddress common.Address) {
	log.Info("Deploying TeleporterRegistry contract to subnets")
	ctx := context.Background()

	entries := []teleporterregistry.ProtocolRegistryEntry{
		{
			Version:         big.NewInt(1),
			ProtocolAddress: teleporterAddress,
		},
	}

	subnetAInfo := GetSubnetATestInfo()
	subnetBInfo := GetSubnetBTestInfo()

	var (
		err error
		tx  *types.Transaction
	)
	optsA := CreateTransactorOpts(ctx, subnetAInfo, fundedAddress, fundedKey)
	teleporterRegistryAddressA, tx, _, err = teleporterregistry.DeployTeleporterRegistry(optsA, subnetAInfo.ChainRPCClient, entries)
	Expect(err).Should(BeNil())
	// Wait for the transaction to be mined
	receipt, err := bind.WaitMined(ctx, subnetAInfo.ChainRPCClient, tx)
	Expect(err).Should(BeNil())
	Expect(receipt.Status).Should(Equal(types.ReceiptStatusSuccessful))

	optsB := CreateTransactorOpts(ctx, subnetBInfo, fundedAddress, fundedKey)
	teleporterRegistryAddressB, tx, _, err = teleporterregistry.DeployTeleporterRegistry(optsB, subnetBInfo.ChainRPCClient, entries)
	Expect(err).Should(BeNil())

	// Wait for the transaction to be mined
	receipt, err = bind.WaitMined(ctx, subnetBInfo.ChainRPCClient, tx)
	Expect(err).Should(BeNil())
	Expect(receipt.Status).Should(Equal(types.ReceiptStatusSuccessful))

	log.Info("Deployed TeleporterRegistry contracts to all subnets")
}

func DeployMockToken(ctx context.Context, fundedAddress common.Address, fundedKey *ecdsa.PrivateKey, source SubnetTestInfo) (common.Address, *exampleerc20.ExampleERC20) {
	opts := CreateTransactorOpts(ctx, source, fundedAddress, fundedKey)

	// Deploy Mock ERC20 contract
	address, txn, mockToken, err := exampleerc20.DeployExampleERC20(opts, source.ChainRPCClient)
	Expect(err).Should(BeNil())
	log.Info("Deployed Mock ERC20 contract", "address", address.Hex(), "txHash", txn.Hash().Hex())

	// Wait for the transaction to be mined
	receipt, err := bind.WaitMined(ctx, source.ChainRPCClient, txn)
	Expect(err).Should(BeNil())
	Expect(receipt.Status).Should(Equal(types.ReceiptStatusSuccessful))

	return address, mockToken
}

func ExampleERC20Approve(ctx context.Context, mockToken *exampleerc20.ExampleERC20, spender common.Address, amount *big.Int, source SubnetTestInfo) {
	opts := CreateTransactorOpts(ctx, source, fundedAddress, fundedKey)
	txn, err := mockToken.Approve(opts, spender, amount)
	Expect(err).Should(BeNil())
	log.Info("Approved Mock ERC20", "spender", teleporterContractAddress.Hex(), "txHash", txn.Hash().Hex())

	receipt, err := bind.WaitMined(ctx, source.ChainRPCClient, txn)
	Expect(err).Should(BeNil())
	Expect(receipt.Status).Should(Equal(types.ReceiptStatusSuccessful))
}

func DepolyExampleMessager(ctx context.Context, fundedAddress common.Address, fundedKey *ecdsa.PrivateKey, subnet SubnetTestInfo) common.Address {
	opts := CreateTransactorOpts(ctx, subnet, fundedAddress, fundedKey)

	examplemessenger.DeployExampleCrossChainMessenger(opts, subnet.ChainRPCClient)

}

func TearDownNetwork() {
	log.Info("Tearing down network")
	Expect(manager).ShouldNot(BeNil())
	Expect(manager.TeardownNetwork()).Should(BeNil())
	Expect(os.Remove(warpChainConfigPath)).Should(BeNil())
}<|MERGE_RESOLUTION|>--- conflicted
+++ resolved
@@ -15,7 +15,6 @@
 	"github.com/ava-labs/subnet-evm/plugin/evm"
 	"github.com/ava-labs/subnet-evm/rpc"
 	"github.com/ava-labs/subnet-evm/tests/utils/runner"
-	examplemessenger "github.com/ava-labs/teleporter/abi-bindings/go/CrossChainApplications/ExampleMessenger/ExampleCrossChainMessenger"
 	exampleerc20 "github.com/ava-labs/teleporter/abi-bindings/go/Mocks/ExampleERC20"
 	teleporterregistry "github.com/ava-labs/teleporter/abi-bindings/go/Teleporter/upgrades/TeleporterRegistry"
 	"github.com/ethereum/go-ethereum/common"
@@ -31,19 +30,6 @@
 )
 
 var (
-<<<<<<< HEAD
-	teleporterContractAddress        common.Address
-	subnetA, subnetB                 ids.ID
-	blockchainIDA, blockchainIDB     ids.ID
-	chainANodeURIs, chainBNodeURIs   []string
-	fundedAddress                    = common.HexToAddress("0x8db97C7cEcE249c2b98bDC0226Cc4C2A57BF52FC")
-	fundedKey                        *ecdsa.PrivateKey
-	chainAWSClient, chainBWSClient   ethclient.Client
-	chainARPCClient, chainBRPCClient ethclient.Client
-	chainAIDInt, chainBIDInt         *big.Int
-	testAddress                      = common.HexToAddress("0xb7a2E72a5C53c93D5294f18F6BD3829d221b6D3f")
-	testKey                          *ecdsa.PrivateKey
-=======
 	teleporterContractAddress                              common.Address
 	subnetA, subnetB                                       ids.ID
 	blockchainIDA, blockchainIDB                           ids.ID
@@ -54,7 +40,8 @@
 	chainARPCClient, chainBRPCClient                       ethclient.Client
 	chainAIDInt, chainBIDInt                               *big.Int
 	teleporterRegistryAddressA, teleporterRegistryAddressB common.Address
->>>>>>> 27c86f03
+	testAddress                                            = common.HexToAddress("0xb7a2E72a5C53c93D5294f18F6BD3829d221b6D3f")
+	testKey                                                *ecdsa.PrivateKey
 
 	// Internal vars only used to set up the local network
 	anrConfig           = runner.NewDefaultANRConfig()
@@ -350,13 +337,6 @@
 	Expect(receipt.Status).Should(Equal(types.ReceiptStatusSuccessful))
 }
 
-func DepolyExampleMessager(ctx context.Context, fundedAddress common.Address, fundedKey *ecdsa.PrivateKey, subnet SubnetTestInfo) common.Address {
-	opts := CreateTransactorOpts(ctx, subnet, fundedAddress, fundedKey)
-
-	examplemessenger.DeployExampleCrossChainMessenger(opts, subnet.ChainRPCClient)
-
-}
-
 func TearDownNetwork() {
 	log.Info("Tearing down network")
 	Expect(manager).ShouldNot(BeNil())
