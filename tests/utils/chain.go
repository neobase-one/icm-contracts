package utils

import (
	"context"
	"crypto/ecdsa"
	"encoding/json"
	"errors"
	"fmt"
	goLog "log"
	"math/big"
	"os"
	"slices"
	"strconv"
	"strings"
	"time"

	"github.com/ava-labs/avalanchego/api/info"
	"github.com/ava-labs/avalanchego/ids"
	"github.com/ava-labs/avalanchego/tests/fixture/tmpnet"
	"github.com/ava-labs/avalanchego/utils/constants"
	"github.com/ava-labs/avalanchego/vms/platformvm/signer"
	avalancheWarp "github.com/ava-labs/avalanchego/vms/platformvm/warp"
	nativeMinter "github.com/ava-labs/icm-contracts/abi-bindings/go/INativeMinter"
	"github.com/ava-labs/icm-contracts/tests/interfaces"
	gasUtils "github.com/ava-labs/icm-contracts/utils/gas-utils"
	"github.com/ava-labs/subnet-evm/accounts/abi/bind"
	"github.com/ava-labs/subnet-evm/core/types"
	"github.com/ava-labs/subnet-evm/eth/tracers"
	"github.com/ava-labs/subnet-evm/ethclient"
	subnetEvmInterfaces "github.com/ava-labs/subnet-evm/interfaces"
	"github.com/ava-labs/subnet-evm/precompile/contracts/nativeminter"
	"github.com/ava-labs/subnet-evm/precompile/contracts/warp"
	subnetEvmUtils "github.com/ava-labs/subnet-evm/tests/utils"
	"github.com/ethereum/go-ethereum/common"
	"github.com/ethereum/go-ethereum/common/hexutil"
	"github.com/ethereum/go-ethereum/crypto"
	"github.com/ethereum/go-ethereum/log"
	. "github.com/onsi/gomega"
)

const (
	CChainPathSpecifier = "C"
)

var NativeTransferGas uint64 = 21_000

var WarpEnabledChainConfig = tmpnet.FlagsMap{
	"log-level":         "debug",
	"warp-api-enabled":  true,
	"local-txs-enabled": true,
	"eth-apis": []string{
		"eth",
		"eth-filter",
		"net",
		"admin",
		"web3",
		"internal-eth",
		"internal-blockchain",
		"internal-transaction",
		"internal-debug",
		"internal-account",
		"internal-personal",
		"debug",
		"debug-tracer",
		"debug-file-tracer",
		"debug-handler",
	},
}

type Node struct {
	NodeID  ids.NodeID
	NodePoP *signer.ProofOfPossession
	Weight  uint64
}

//
// URL utils
//

func HttpToWebsocketURI(uri string, blockchainID string) string {
	return fmt.Sprintf("ws://%s/ext/bc/%s/ws", strings.TrimPrefix(uri, "http://"), blockchainID)
}

func HttpToRPCURI(uri string, blockchainID string) string {
	return fmt.Sprintf("http://%s/ext/bc/%s/rpc", strings.TrimPrefix(uri, "http://"), blockchainID)
}

// Get the host and port from a URI. The URI should be in the format http://host:port or https://host:port
func GetURIHostAndPort(uri string) (string, uint32, error) {
	// At a minimum uri should have http:// of 7 characters
	Expect(len(uri)).Should(BeNumerically(">", 7))
	if uri[:7] == "http://" {
		uri = uri[7:]
	} else if uri[:8] == "https://" {
		uri = uri[8:]
	} else {
		return "", 0, fmt.Errorf("invalid uri: %s", uri)
	}

	// Split the uri into host and port
	hostAndPort := strings.Split(uri, ":")
	Expect(len(hostAndPort)).Should(Equal(2))

	// Parse the port
	port, err := strconv.ParseUint(hostAndPort[1], 10, 32)
	if err != nil {
		return "", 0, fmt.Errorf("failed to parse port: %w", err)
	}

	return hostAndPort[0], uint32(port), nil
}

//
// Transaction utils
//

func CreateNativeTransferTransaction(
	ctx context.Context,
	l1Info interfaces.L1TestInfo,
	fromKey *ecdsa.PrivateKey,
	recipient common.Address,
	amount *big.Int,
) *types.Transaction {
	fromAddress := crypto.PubkeyToAddress(fromKey.PublicKey)
	gasFeeCap, gasTipCap, nonce := CalculateTxParams(ctx, l1Info, fromAddress)

	tx := types.NewTx(&types.DynamicFeeTx{
		ChainID:   l1Info.EVMChainID,
		Nonce:     nonce,
		To:        &recipient,
		Gas:       NativeTransferGas,
		GasFeeCap: gasFeeCap,
		GasTipCap: gasTipCap,
		Value:     amount,
	})

	return SignTransaction(tx, fromKey, l1Info.EVMChainID)
}

func SendNativeTransfer(
	ctx context.Context,
	l1Info interfaces.L1TestInfo,
	fromKey *ecdsa.PrivateKey,
	recipient common.Address,
	amount *big.Int,
) *types.Receipt {
	tx := CreateNativeTransferTransaction(ctx, l1Info, fromKey, recipient, amount)
	return SendTransactionAndWaitForSuccess(ctx, l1Info, tx)
}

// Sends a tx, and waits for it to be mined.
// Asserts Receipt.status equals success.
func sendAndWaitForTransaction(
	ctx context.Context,
	l1Info interfaces.L1TestInfo,
	tx *types.Transaction,
	success bool,
) *types.Receipt {
	err := l1Info.RPCClient.SendTransaction(ctx, tx)
	Expect(err).Should(BeNil())

	return waitForTransaction(ctx, l1Info, tx.Hash(), success)
}

// Sends a tx, and waits for it to be mined.
// Asserts Receipt.status equals false.
func SendTransactionAndWaitForFailure(
	ctx context.Context,
	l1Info interfaces.L1TestInfo,
	tx *types.Transaction,
) *types.Receipt {
	return sendAndWaitForTransaction(ctx, l1Info, tx, false)
}

// Sends a tx, and waits for it to be mined.
// Asserts Receipt.status equals true.
func SendTransactionAndWaitForSuccess(
	ctx context.Context,
	l1Info interfaces.L1TestInfo,
	tx *types.Transaction,
) *types.Receipt {
	return sendAndWaitForTransaction(ctx, l1Info, tx, true)
}

// Waits for a transaction to be mined.
// Asserts Receipt.status equals true.
func WaitForTransactionSuccess(
	ctx context.Context,
	l1Info interfaces.L1TestInfo,
	txHash common.Hash,
) *types.Receipt {
	return waitForTransaction(ctx, l1Info, txHash, true)
}

// Waits for a transaction to be mined.
// Asserts Receipt.status equals false.
func WaitForTransactionFailure(
	ctx context.Context,
	l1Info interfaces.L1TestInfo,
	txHash common.Hash,
) *types.Receipt {
	return waitForTransaction(ctx, l1Info, txHash, false)
}

// Waits for a transaction to be mined.
// Asserts Receipt.status equals success.
func waitForTransaction(
	ctx context.Context,
	l1Info interfaces.L1TestInfo,
	txHash common.Hash,
	success bool,
) *types.Receipt {
	cctx, cancel := context.WithTimeout(ctx, 20*time.Second)
	defer cancel()

	receipt, err := WaitMined(cctx, l1Info.RPCClient, txHash)
	Expect(err).Should(BeNil())

	if success {
		if receipt.Status == types.ReceiptStatusFailed {
			TraceTransactionAndExit(ctx, l1Info.RPCClient, receipt.TxHash)
		}
	} else {
		Expect(receipt.Status).Should(Equal(types.ReceiptStatusFailed))
	}
	return receipt
}

// Polls for a transaction receipt of the given txHash on each queryTicker tick until
// either a transaction receipt returned, or the context is cancelled or expired.
func waitForTransactionReceipt(
	cctx context.Context,
	rpcClient ethclient.Client,
	txHash common.Hash,
) (*types.Receipt, error) {
	queryTicker := time.NewTicker(200 * time.Millisecond)
	defer queryTicker.Stop()
	for {
		receipt, err := rpcClient.TransactionReceipt(cctx, txHash)
		if err == nil {
			return receipt, nil
		}

		if errors.Is(err, subnetEvmInterfaces.NotFound) {
			log.Debug("Transaction not yet mined")
		} else {
			log.Error("Receipt retrieval failed", "err", err)
			return nil, err
		}

		// Wait for the next round.
		select {
		case <-cctx.Done():
			return nil, cctx.Err()
		case <-queryTicker.C:
		}
	}
}

// Signs a transaction using the provided key for the specified chainID
func SignTransaction(tx *types.Transaction, key *ecdsa.PrivateKey, chainID *big.Int) *types.Transaction {
	txSigner := types.LatestSignerForChainID(chainID)
	signedTx, err := types.SignTx(tx, txSigner, key)
	Expect(err).Should(BeNil())

	return signedTx
}

// Returns the gasFeeCap, gasTipCap, and nonce the be used when constructing a transaction from fundedAddress
func CalculateTxParams(
	ctx context.Context,
	l1Info interfaces.L1TestInfo,
	fundedAddress common.Address,
) (*big.Int, *big.Int, uint64) {
	baseFee, err := l1Info.RPCClient.EstimateBaseFee(ctx)
	Expect(err).Should(BeNil())

	gasTipCap, err := l1Info.RPCClient.SuggestGasTipCap(ctx)
	Expect(err).Should(BeNil())

	nonce, err := l1Info.RPCClient.NonceAt(ctx, fundedAddress, nil)
	Expect(err).Should(BeNil())

	gasFeeCap := baseFee.Mul(baseFee, big.NewInt(gasUtils.BaseFeeFactor))
	gasFeeCap.Add(gasFeeCap, big.NewInt(gasUtils.MaxPriorityFeePerGas))

	return gasFeeCap, gasTipCap, nonce
}

// Gomega will print the transaction trace and exit
func TraceTransactionAndExit(ctx context.Context, rpcClient ethclient.Client, txHash common.Hash) {
	Expect(TraceTransaction(ctx, rpcClient, txHash)).Should(Equal(""))
}

func TraceTransaction(ctx context.Context, rpcClient ethclient.Client, txHash common.Hash) string {
	var result interface{}
	ct := "callTracer"
	err := rpcClient.Client().Call(&result, "debug_traceTransaction", txHash.String(), tracers.TraceConfig{Tracer: &ct})
	Expect(err).Should(BeNil())

	jsonStr, err := json.Marshal(result)
	Expect(err).Should(BeNil())

	return string(jsonStr)
}

//
// Block utils
//

// WaitMined waits for tx to be mined on the blockchain.
// It stops waiting when the context is canceled.
// Takes a tx hash instead of the full tx in the subnet-evm version of this function.
// Copied and modified from https://github.com/ava-labs/subnet-evm/blob/v0.6.0-fuji/accounts/abi/bind/util.go#L42
func WaitMined(ctx context.Context, rpcClient ethclient.Client, txHash common.Hash) (*types.Receipt, error) {
	now := time.Now()
	receipt, err := waitForTransactionReceipt(ctx, rpcClient, txHash)
	if err != nil {
		return nil, err
	}
	since := time.Since(now)
	goLog.Println("Transaction mined", "txHash", txHash.Hex(), "duration", since)

	// Check that the block height endpoint returns a block height as high as the block number that the transaction was
	// included in. This is to workaround the issue where multiple nodes behind a public RPC endpoint see
	// transactions/blocks at different points in time. Ideally, all nodes in the network should have seen this block
	// and transaction before returning from WaitMined. The block height endpoint of public RPC endpoints is
	// configured to return the lowest value currently returned by any node behind the load balancer, so waiting for
	// it to be at least as high as the block height specified in the receipt should provide a relatively strong
	// indication that the transaction has been seen widely throughout the network.
	err = waitForBlockHeight(ctx, rpcClient, receipt.BlockNumber.Uint64())
	if err != nil {
		return nil, err
	}

	return receipt, nil
}

// Polls for the eth_blockNumber endpoint for the latest blockheight on each queryTicker tick until
// either the returned height is greater than or equal to the expectedBlockNumber, or the context
// is cancelled or expired.
func waitForBlockHeight(
	cctx context.Context,
	rpcClient ethclient.Client,
	expectedBlockNumber uint64,
) error {
	queryTicker := time.NewTicker(2 * time.Second)
	defer queryTicker.Stop()
	for {
		currentBlockNumber, err := rpcClient.BlockNumber(cctx)
		if err != nil {
			return err
		}

		if currentBlockNumber >= expectedBlockNumber {
			return nil
		} else {
			log.Info("Waiting for block height where transaction was included",
				"blockNumber", expectedBlockNumber)
		}

		// Wait for the next round.
		select {
		case <-cctx.Done():
			return cctx.Err()
		case <-queryTicker.C:
		}
	}
}

//
// Log utils
//

// Returns the first log in 'logs' that is successfully parsed by 'parser'
// Errors and prints a trace of the transaction if no log is found.
func GetEventFromLogsOrTrace[T any](
	ctx context.Context,
	receipt *types.Receipt,
	l1Info interfaces.L1TestInfo,
	parser func(log types.Log) (T, error),
) T {
	log, err := GetEventFromLogs(receipt.Logs, parser)
	if err != nil {
		TraceTransactionAndExit(ctx, l1Info.RPCClient, receipt.TxHash)
	}
	return log
}

// Returns the first log in 'logs' that is successfully parsed by 'parser'
func GetEventFromLogs[T any](logs []*types.Log, parser func(log types.Log) (T, error)) (T, error) {
	for _, log := range logs {
		event, err := parser(*log)
		if err == nil {
			return event, nil
		}
	}
	return *new(T), fmt.Errorf("failed to find %T event in receipt logs", *new(T))
}

//
// Account utils
//

func PrivateKeyToAddress(k *ecdsa.PrivateKey) common.Address {
	return crypto.PubkeyToAddress(k.PublicKey)
}

// Throws a Gomega error if there is a mismatch
func CheckBalance(ctx context.Context, addr common.Address, expectedBalance *big.Int, rpcClient ethclient.Client) {
	bal, err := rpcClient.BalanceAt(ctx, addr, nil)
	Expect(err).Should(BeNil())
	ExpectBigEqual(bal, expectedBalance)
}

//
// Big int utils
//

func ExpectBigEqual(v1 *big.Int, v2 *big.Int) {
	// Compare strings, so gomega will print the numbers if they differ
	Expect(v1.String()).Should(Equal(v2.String()))
}

func BigIntSub(v1 *big.Int, v2 *big.Int) *big.Int {
	return big.NewInt(0).Sub(v1, v2)
}

func BigIntMul(v1 *big.Int, v2 *big.Int) *big.Int {
	return big.NewInt(0).Mul(v1, v2)
}

//
// Network utils
//

func GetPChainInfo(cChainInfo interfaces.L1TestInfo) interfaces.L1TestInfo {
	pChainBlockchainID, err := info.NewClient(cChainInfo.NodeURIs[0]).GetBlockchainID(context.Background(), "P")
	Expect(err).Should(BeNil())
	return interfaces.L1TestInfo{
		BlockchainID: pChainBlockchainID,
		SubnetID:     ids.Empty,
	}
}

type ChainConfigMap map[string]string

// Sets the chain config in customChainConfigs for the specified L!
func (m ChainConfigMap) Add(l1 interfaces.L1TestInfo, chainConfig string) {
	if l1.SubnetID == constants.PrimaryNetworkID {
		m[CChainPathSpecifier] = chainConfig
	} else {
		m[l1.BlockchainID.String()] = chainConfig
	}
}

func GetChainConfigWithOffChainMessages(offChainMessages []avalancheWarp.UnsignedMessage) string {
	// Convert messages to hex
	hexOffChainMessages := []string{}
	for _, message := range offChainMessages {
		hexOffChainMessages = append(hexOffChainMessages, hexutil.Encode(message.Bytes()))
	}

	chainConfig := WarpEnabledChainConfig
	chainConfig["warp-off-chain-messages"] = hexOffChainMessages

	// Marshal the map to JSON
	offChainMessageJson, err := tmpnet.DefaultJSONMarshal(chainConfig)
	Expect(err).Should(BeNil())

	return string(offChainMessageJson)
}

// read in the template file, make the substitutions declared at the beginning
// of the function, write out the instantiation to a temp file, and then return
// the path to that temp file.
func InstantiateGenesisTemplate(
	templateFileName string,
	chainID uint64,
	teleporterContractAddress common.Address,
	teleporterDeployedBytecode string,
	teleporterDeployerAddress common.Address,
	requirePrimaryNetworkSigners bool,
) string {
	if teleporterContractAddress.Big().Cmp(big.NewInt(0)) == 0 {
		teleporterContractAddress = common.HexToAddress("0xffffffffffffffffffffffffffffffffffffffff")
	}
	if teleporterDeployerAddress.Big().Cmp(big.NewInt(0)) == 0 {
		teleporterDeployerAddress = common.HexToAddress("0xaaaaaaaaaaaaaaaaaaaaaaaaaaaaaaaaaaaaaaaa")
	}
	if teleporterDeployedBytecode == "" {
		teleporterDeployedBytecode = "0x00"
	}

	substitutions := []struct {
		Target string
		Value  string
	}{
		{
			"<EVM_CHAIN_ID>",
			strconv.FormatUint(chainID, 10),
		},
		{
			"<TELEPORTER_MESSENGER_CONTRACT_ADDRESS>",
			teleporterContractAddress.Hex(),
		},
		{
			"<TELEPORTER_MESSENGER_DEPLOYED_BYTECODE>",
			teleporterDeployedBytecode,
		},
		{
			"<TELEPORTER_MESSENGER_DEPLOYER_ADDRESS>",
			teleporterDeployerAddress.Hex(),
		},
		{
			"<REQUIRE_PRIMARY_NETWORK_SIGNERS>",
			strconv.FormatBool(requirePrimaryNetworkSigners),
		},
	}

	templateFileBytes, err := os.ReadFile(templateFileName)
	Expect(err).Should(BeNil())

	l1GenesisFile, err := os.CreateTemp(os.TempDir(), "")
	Expect(err).Should(BeNil())

	defer l1GenesisFile.Close()

	var replaced string = string(templateFileBytes[:])
	for _, s := range substitutions {
		replaced = strings.ReplaceAll(replaced, s.Target, s.Value)
	}

	l1GenesisFile.WriteString(replaced)

	return l1GenesisFile.Name()
}

<<<<<<< HEAD
=======
// Aggregator utils
func NewSignatureAggregator(apiUri string, subnetIDs []ids.ID) *aggregator.SignatureAggregator {
	cfg := sigAggConfig.Config{
		PChainAPI: &relayerConfig.APIConfig{
			BaseURL: apiUri,
		},
		InfoAPI: &relayerConfig.APIConfig{
			BaseURL: apiUri,
		},
		AllowPrivateIPs: true,
	}
	trackedL1s := set.NewSet[ids.ID](len(subnetIDs))
	trackedL1s.Add(subnetIDs...)
	registry := prometheus.NewRegistry()
	messageCreator, err := message.NewCreator(
		logging.NoLog{},
		registry,
		constants.DefaultNetworkCompressionType,
		constants.DefaultNetworkMaximumInboundTimeout,
	)
	Expect(err).Should(BeNil())

	networkRegistry := prometheus.NewRegistry()
	appRequestNetwork, err := peers.NewNetwork(
		logging.Error,
		networkRegistry,
		trackedL1s,
		nil,
		&cfg,
	)
	Expect(err).Should(BeNil())

	agg, err := aggregator.NewSignatureAggregator(
		appRequestNetwork,
		logging.NoLog{},
		messageCreator,
		1024,
		metrics.NewSignatureAggregatorMetrics(prometheus.NewRegistry()),
		// Setting the etnaTime to a minute ago so that the post-etna code path is used in the test
		time.Now().Add(-1*time.Minute),
	)
	Expect(err).Should(BeNil())
	return agg
}

//
>>>>>>> 2afc96d8
// Native minter utils
//

// Funded key must have admin access to set new admin.
func AddNativeMinterAdmin(
	ctx context.Context,
	l1 interfaces.L1TestInfo,
	fundedKey *ecdsa.PrivateKey,
	address common.Address,
) {
	nativeMinterPrecompile, err := nativeMinter.NewINativeMinter(nativeminter.ContractAddress, l1.RPCClient)
	Expect(err).Should(BeNil())

	opts, err := bind.NewKeyedTransactorWithChainID(fundedKey, l1.EVMChainID)
	Expect(err).Should(BeNil())
	tx, err := nativeMinterPrecompile.SetAdmin(opts, address)
	Expect(err).Should(BeNil())
	WaitForTransactionSuccess(ctx, l1, tx.Hash())
}

// Blocks until all validators specified in nodeURIs have reached the specified block height
func WaitForAllValidatorsToAcceptBlock(ctx context.Context, nodeURIs []string, blockchainID ids.ID, height uint64) {
	cctx, cancel := context.WithTimeout(ctx, 10*time.Second)
	defer cancel()
	for i, uri := range nodeURIs {
		chainAWSURI := HttpToWebsocketURI(uri, blockchainID.String())
		log.Debug("Creating ethclient for blockchain", "blockchainID", blockchainID.String(), "wsURI", chainAWSURI)
		client, err := ethclient.Dial(chainAWSURI)
		Expect(err).Should(BeNil())
		defer client.Close()

		// Loop until each node has advanced to >= the height of the block that emitted the warp log
		for {
			block, err := client.BlockByNumber(cctx, nil)
			Expect(err).Should(BeNil())
			if block.NumberU64() >= height {
				log.Debug("Client accepted the block containing SendWarpMessage", "client", i, "height", block.NumberU64())
				break
			}
		}
	}
}

func ExtractWarpMessageFromLog(
	ctx context.Context,
	sourceReceipt *types.Receipt,
	source interfaces.L1TestInfo,
) *avalancheWarp.UnsignedMessage {
	log.Info("Fetching relevant warp logs from the newly produced block")
	logs, err := source.RPCClient.FilterLogs(ctx, subnetEvmInterfaces.FilterQuery{
		BlockHash: &sourceReceipt.BlockHash,
		Addresses: []common.Address{warp.Module.Address},
	})
	Expect(err).Should(BeNil())
	Expect(len(logs)).Should(Equal(1))

	// Check for relevant warp log from subscription and ensure that it matches
	// the log extracted from the last block.
	txLog := logs[0]
	log.Info("Parsing logData as unsigned warp message")
	unsignedMsg, err := warp.UnpackSendWarpEventDataToMessage(txLog.Data)
	Expect(err).Should(BeNil())
	return unsignedMsg
}

func ConstructSignedWarpMessage(
	ctx context.Context,
	sourceReceipt *types.Receipt,
	source interfaces.L1TestInfo,
	destination interfaces.L1TestInfo,
	justification []byte,
	signatureAggregator *SignatureAggregator,
) *avalancheWarp.Message {
	unsignedMsg := ExtractWarpMessageFromLog(ctx, sourceReceipt, source)

	// Loop over each client on source chain to ensure they all have time to accept the block.
	// Note: if we did not confirm this here, the next stage could be racy since it assumes every node
	// has accepted the block.
	WaitForAllValidatorsToAcceptBlock(ctx, source.NodeURIs, source.BlockchainID, sourceReceipt.BlockNumber.Uint64())

	// Get the aggregate signature for the Warp message
	log.Info("Fetching aggregate signature from the source chain validators")
	return GetSignedMessage(source, destination, unsignedMsg, justification, signatureAggregator)
}

func GetSignedMessage(
	source interfaces.L1TestInfo,
	destination interfaces.L1TestInfo,
	unsignedWarpMessage *avalancheWarp.UnsignedMessage,
	justification []byte,
	signatureAggregator *SignatureAggregator,
) *avalancheWarp.Message {
	signingSubnetID := source.SubnetID
	if source.SubnetID == constants.PrimaryNetworkID && !destination.RequirePrimaryNetworkSigners {
		signingSubnetID = destination.SubnetID
	}

	signedWarpMessage, err := signatureAggregator.CreateSignedMessage(
		unsignedWarpMessage,
		justification,
		signingSubnetID,
		warp.WarpDefaultQuorumNumerator,
	)
	Expect(err).Should(BeNil())

	return signedWarpMessage
}

func SetupProposerVM(ctx context.Context, fundedKey *ecdsa.PrivateKey, network *tmpnet.Network, SubnetID ids.ID) {
	l1Details := network.Subnets[slices.IndexFunc(
		network.Subnets,
		func(s *tmpnet.Subnet) bool { return s.SubnetID == SubnetID },
	)]

	chainID := l1Details.Chains[0].ChainID

	nodeURI, err := network.GetURIForNodeID(l1Details.ValidatorIDs[0])
	Expect(err).Should(BeNil())
	uri := HttpToWebsocketURI(nodeURI, chainID.String())

	client, err := ethclient.Dial(uri)
	Expect(err).Should(BeNil())
	chainIDInt, err := client.ChainID(ctx)
	Expect(err).Should(BeNil())

	err = subnetEvmUtils.IssueTxsToActivateProposerVMFork(ctx, chainIDInt, fundedKey, client)
	Expect(err).Should(BeNil())
}<|MERGE_RESOLUTION|>--- conflicted
+++ resolved
@@ -536,55 +536,6 @@
 	return l1GenesisFile.Name()
 }
 
-<<<<<<< HEAD
-=======
-// Aggregator utils
-func NewSignatureAggregator(apiUri string, subnetIDs []ids.ID) *aggregator.SignatureAggregator {
-	cfg := sigAggConfig.Config{
-		PChainAPI: &relayerConfig.APIConfig{
-			BaseURL: apiUri,
-		},
-		InfoAPI: &relayerConfig.APIConfig{
-			BaseURL: apiUri,
-		},
-		AllowPrivateIPs: true,
-	}
-	trackedL1s := set.NewSet[ids.ID](len(subnetIDs))
-	trackedL1s.Add(subnetIDs...)
-	registry := prometheus.NewRegistry()
-	messageCreator, err := message.NewCreator(
-		logging.NoLog{},
-		registry,
-		constants.DefaultNetworkCompressionType,
-		constants.DefaultNetworkMaximumInboundTimeout,
-	)
-	Expect(err).Should(BeNil())
-
-	networkRegistry := prometheus.NewRegistry()
-	appRequestNetwork, err := peers.NewNetwork(
-		logging.Error,
-		networkRegistry,
-		trackedL1s,
-		nil,
-		&cfg,
-	)
-	Expect(err).Should(BeNil())
-
-	agg, err := aggregator.NewSignatureAggregator(
-		appRequestNetwork,
-		logging.NoLog{},
-		messageCreator,
-		1024,
-		metrics.NewSignatureAggregatorMetrics(prometheus.NewRegistry()),
-		// Setting the etnaTime to a minute ago so that the post-etna code path is used in the test
-		time.Now().Add(-1*time.Minute),
-	)
-	Expect(err).Should(BeNil())
-	return agg
-}
-
-//
->>>>>>> 2afc96d8
 // Native minter utils
 //
 
