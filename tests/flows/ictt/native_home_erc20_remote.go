--- conflicted
+++ resolved
@@ -21,7 +21,7 @@
  */
 func NativeTokenHomeERC20TokenRemote(network *localnetwork.LocalNetwork, teleporter utils.TeleporterTestInfo) {
 	cChainInfo := network.GetPrimaryNetworkInfo()
-	L1AInfo, _ := network.GetTwoL1s()
+	l1AInfo, _ := network.GetTwoL1s()
 	fundedAddress, fundedKey := network.GetFundedAccountInfo()
 
 	ctx := context.Background()
@@ -57,7 +57,7 @@
 		ctx,
 		teleporter,
 		fundedKey,
-		L1AInfo,
+		l1AInfo,
 		fundedAddress,
 		cChainInfo.BlockchainID,
 		nativeTokenHomeAddress,
@@ -72,7 +72,7 @@
 		teleporter,
 		cChainInfo,
 		nativeTokenHomeAddress,
-		L1AInfo,
+		l1AInfo,
 		erc20TokenRemoteAddress,
 		fundedKey,
 	)
@@ -84,7 +84,7 @@
 
 	// Send tokens from C-Chain to recipient on L1 A
 	input := nativetokenhome.SendTokensInput{
-		DestinationBlockchainID:            L1AInfo.BlockchainID,
+		DestinationBlockchainID:            l1AInfo.BlockchainID,
 		DestinationTokenTransferrerAddress: erc20TokenRemoteAddress,
 		Recipient:                          recipientAddress,
 		PrimaryFeeTokenAddress:             wavaxAddress,
@@ -111,7 +111,7 @@
 		ctx,
 		receipt,
 		cChainInfo,
-		L1AInfo,
+		l1AInfo,
 		true,
 		fundedKey,
 	)
@@ -129,15 +129,10 @@
 	Expect(err).Should(BeNil())
 	Expect(balance).Should(Equal(transferredAmount))
 
-<<<<<<< HEAD
 	// Fund recipient with gas tokens on L1 A
-	teleporterUtils.SendNativeTransfer(
-=======
-	// Fund recipient with gas tokens on subnet A
 	utils.SendNativeTransfer(
->>>>>>> 3f342056
 		ctx,
-		L1AInfo,
+		l1AInfo,
 		fundedKey,
 		recipientAddress,
 		big.NewInt(1e18),
@@ -155,7 +150,7 @@
 	// Send tokens on L1 A back for native tokens on C-Chain
 	receipt, transferredAmount = utils.SendERC20TokenRemote(
 		ctx,
-		L1AInfo,
+		l1AInfo,
 		erc20TokenRemote,
 		erc20TokenRemoteAddress,
 		inputA,
@@ -166,7 +161,7 @@
 	receipt = teleporter.RelayTeleporterMessage(
 		ctx,
 		receipt,
-		L1AInfo,
+		l1AInfo,
 		cChainInfo,
 		true,
 		fundedKey,
