package flows

const (
<<<<<<< HEAD
	errTxReverted              = "execution reverted"
	ErrRemoteNotRegistered     = "remote not registered"
	ErrNonZeroCollateralNeeded = "collateral needed for remote"
=======
	ErrTxReverted = "execution reverted"
>>>>>>> aafc5744
)<|MERGE_RESOLUTION|>--- conflicted
+++ resolved
@@ -1,11 +1,5 @@
 package flows
 
 const (
-<<<<<<< HEAD
-	errTxReverted              = "execution reverted"
-	ErrRemoteNotRegistered     = "remote not registered"
-	ErrNonZeroCollateralNeeded = "collateral needed for remote"
-=======
 	ErrTxReverted = "execution reverted"
->>>>>>> aafc5744
 )