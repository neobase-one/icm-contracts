package teleporter

import (
	"context"
	"math/big"

	"github.com/ava-labs/subnet-evm/accounts/abi/bind"
	teleportermessenger "github.com/ava-labs/teleporter/abi-bindings/go/teleporter/TeleporterMessenger"
	localnetwork "github.com/ava-labs/teleporter/tests/network"
	"github.com/ava-labs/teleporter/tests/utils"
	"github.com/ethereum/go-ethereum/common"
	"github.com/ethereum/go-ethereum/log"
	. "github.com/onsi/gomega"
)

func UnallowedRelayer(network *localnetwork.LocalNetwork, teleporter utils.TeleporterTestInfo) {
	l1AInfo := network.GetPrimaryNetworkInfo()
	l1BInfo, _ := network.GetTwoL1s()
	fundedAddress, fundedKey := network.GetFundedAccountInfo()

	//
	// Send a transaction to L1 A to issue an ICM Message from the Teleporter contract to L1 B
	// The Teleporter message includes an allowed relayer list that does NOT include the relayer
	//
	ctx := context.Background()

	sendCrossChainMessageInput := teleportermessenger.TeleporterMessageInput{
		DestinationBlockchainID: l1BInfo.BlockchainID,
		DestinationAddress:      fundedAddress,
		FeeInfo: teleportermessenger.TeleporterFeeInfo{
			FeeTokenAddress: fundedAddress,
			Amount:          big.NewInt(0),
		},
		RequiredGasLimit: big.NewInt(1),
		AllowedRelayerAddresses: []common.Address{
			common.HexToAddress("0x0123456789012345678901234567890123456789"),
		},
		Message: []byte{1, 2, 3, 4},
	}

	log.Info(
		"Sending Teleporter transaction on source chain",
		"destinationBlockchainID", l1BInfo.BlockchainID,
	)
	receipt, teleporterMessageID := utils.SendCrossChainMessageAndWaitForAcceptance(
		ctx, teleporter.TeleporterMessenger(l1AInfo), l1AInfo, l1BInfo, sendCrossChainMessageInput, fundedKey,
	)

	aggregator := network.GetSignatureAggregator()
	defer aggregator.Shutdown()

	//
	// Relay the message to the destination
	//
<<<<<<< HEAD
	teleporter.RelayTeleporterMessage(ctx, receipt, l1AInfo, l1BInfo, false, fundedKey)
=======
	teleporter.RelayTeleporterMessage(
		ctx,
		receipt,
		subnetAInfo,
		subnetBInfo,
		false,
		fundedKey,
		nil,
		aggregator,
	)
>>>>>>> 790ccce8

	//
	// Check Teleporter message was not received on the destination
	//
	delivered, err := teleporter.TeleporterMessenger(l1BInfo).MessageReceived(
		&bind.CallOpts{}, teleporterMessageID,
	)
	Expect(err).Should(BeNil())
	Expect(delivered).Should(BeFalse())
}<|MERGE_RESOLUTION|>--- conflicted
+++ resolved
@@ -52,20 +52,16 @@
 	//
 	// Relay the message to the destination
 	//
-<<<<<<< HEAD
-	teleporter.RelayTeleporterMessage(ctx, receipt, l1AInfo, l1BInfo, false, fundedKey)
-=======
 	teleporter.RelayTeleporterMessage(
 		ctx,
 		receipt,
-		subnetAInfo,
-		subnetBInfo,
+		l1AInfo,
+		l1BInfo,
 		false,
 		fundedKey,
 		nil,
 		aggregator,
 	)
->>>>>>> 790ccce8
 
 	//
 	// Check Teleporter message was not received on the destination
