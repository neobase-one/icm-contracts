package teleporter

import (
	"context"
	"math/big"

	"github.com/ava-labs/subnet-evm/accounts/abi/bind"
	teleportermessenger "github.com/ava-labs/teleporter/abi-bindings/go/teleporter/TeleporterMessenger"
	localnetwork "github.com/ava-labs/teleporter/tests/network"
	"github.com/ava-labs/teleporter/tests/utils"
	"github.com/ethereum/go-ethereum/common"
	"github.com/ethereum/go-ethereum/log"
	. "github.com/onsi/gomega"
)

func DeliverToWrongChain(network *localnetwork.LocalNetwork, teleporter utils.TeleporterTestInfo) {
	l1AInfo := network.GetPrimaryNetworkInfo()
	l1BInfo, L1CInfo := network.GetTwoL1s()
	fundedAddress, fundedKey := network.GetFundedAccountInfo()

	//
	// Get the expected teleporter message ID for L1 C
	//
	expectedAtoCMessageID, err := teleporter.TeleporterMessenger(l1AInfo).GetNextMessageID(
		&bind.CallOpts{},
		L1CInfo.BlockchainID,
	)
	Expect(err).Should(BeNil())

	//
	// Submit a message to be sent from L1A to L1B
	//
	ctx := context.Background()
	sendCrossChainMessageInput := teleportermessenger.TeleporterMessageInput{
		DestinationBlockchainID: l1BInfo.BlockchainID, // Message intended for L1B
		DestinationAddress:      common.HexToAddress("0x1111111111111111111111111111111111111111"),
		FeeInfo: teleportermessenger.TeleporterFeeInfo{
			FeeTokenAddress: fundedAddress,
			Amount:          big.NewInt(0),
		},
		RequiredGasLimit:        big.NewInt(1),
		AllowedRelayerAddresses: []common.Address{},
		Message:                 []byte{1, 2, 3, 4},
	}

	log.Info(
		"Sending Teleporter transaction on source chain",
		"destinationBlockchainID", l1BInfo.BlockchainID,
	)

	receipt, _ := utils.SendCrossChainMessageAndWaitForAcceptance(
		ctx,
		teleporter.TeleporterMessenger(l1AInfo),
		l1AInfo,
		l1BInfo,
		sendCrossChainMessageInput,
		fundedKey,
	)

<<<<<<< HEAD
	teleporter.RelayTeleporterMessage(ctx, receipt, l1AInfo, L1CInfo, false, fundedKey)
=======
	aggregator := network.GetSignatureAggregator()
	defer aggregator.Shutdown()

	teleporter.RelayTeleporterMessage(
		ctx,
		receipt,
		subnetAInfo,
		subnetCInfo,
		false,
		fundedKey,
		nil,
		aggregator,
	)
>>>>>>> 790ccce8

	//
	// Check that the message was not received on the L1 C
	//
	delivered, err := teleporter.TeleporterMessenger(L1CInfo).MessageReceived(
		&bind.CallOpts{}, expectedAtoCMessageID,
	)
	Expect(err).Should(BeNil())
	Expect(delivered).Should(BeFalse())
}<|MERGE_RESOLUTION|>--- conflicted
+++ resolved
@@ -57,23 +57,19 @@
 		fundedKey,
 	)
 
-<<<<<<< HEAD
-	teleporter.RelayTeleporterMessage(ctx, receipt, l1AInfo, L1CInfo, false, fundedKey)
-=======
 	aggregator := network.GetSignatureAggregator()
 	defer aggregator.Shutdown()
 
 	teleporter.RelayTeleporterMessage(
 		ctx,
 		receipt,
-		subnetAInfo,
-		subnetCInfo,
+		l1AInfo,
+		L1CInfo,
 		false,
 		fundedKey,
 		nil,
 		aggregator,
 	)
->>>>>>> 790ccce8
 
 	//
 	// Check that the message was not received on the L1 C
