--- conflicted
+++ resolved
@@ -14,9 +14,9 @@
 
 // Tests basic one-way send from L1 A to L1 B and vice versa
 func BasicSendReceive(network *localnetwork.LocalNetwork, teleporter utils.TeleporterTestInfo) {
-	L1AInfo := network.GetPrimaryNetworkInfo()
-	L1BInfo, _ := network.GetTwoL1s()
-	teleporterContractAddress := teleporter.TeleporterMessengerAddress(L1AInfo)
+	l1AInfo := network.GetPrimaryNetworkInfo()
+	l1BInfo, _ := network.GetTwoL1s()
+	teleporterContractAddress := teleporter.TeleporterMessengerAddress(l1AInfo)
 	fundedAddress, fundedKey := network.GetFundedAccountInfo()
 
 	// Send a transaction to L1 A to issue a ICM Message from the Teleporter contract to L1 B
@@ -25,17 +25,13 @@
 	// Clear the receipt queue from L1 B -> L1 A to have a clean slate for the test flow.
 	// This is only done if the test non-external networks because external networks may have
 	// an arbitrarily high number of receipts to be cleared from a given queue from unrelated messages.
-<<<<<<< HEAD
-	network.ClearReceiptQueue(ctx, teleporter, fundedKey, L1BInfo, L1AInfo)
-=======
-	teleporter.ClearReceiptQueue(ctx, fundedKey, subnetBInfo, subnetAInfo)
->>>>>>> 3f342056
+	teleporter.ClearReceiptQueue(ctx, fundedKey, l1BInfo, l1AInfo)
 
 	feeAmount := big.NewInt(1)
 	feeTokenAddress, feeToken := utils.DeployExampleERC20(
 		ctx,
 		fundedKey,
-		L1AInfo,
+		l1AInfo,
 	)
 	utils.ERC20Approve(
 		ctx,
@@ -43,12 +39,12 @@
 		teleporterContractAddress,
 		big.NewInt(0).Mul(big.NewInt(1e18),
 			big.NewInt(10)),
-		L1AInfo,
+		l1AInfo,
 		fundedKey,
 	)
 
 	sendCrossChainMessageInput := teleportermessenger.TeleporterMessageInput{
-		DestinationBlockchainID: L1BInfo.BlockchainID,
+		DestinationBlockchainID: l1BInfo.BlockchainID,
 		DestinationAddress:      fundedAddress,
 		FeeInfo: teleportermessenger.TeleporterFeeInfo{
 			FeeTokenAddress: feeTokenAddress,
@@ -61,50 +57,50 @@
 
 	receipt, teleporterMessageID := utils.SendCrossChainMessageAndWaitForAcceptance(
 		ctx,
-		teleporter.TeleporterMessenger(L1AInfo),
-		L1AInfo,
-		L1BInfo,
+		teleporter.TeleporterMessenger(l1AInfo),
+		l1AInfo,
+		l1BInfo,
 		sendCrossChainMessageInput,
 		fundedKey,
 	)
 	expectedReceiptID := teleporterMessageID
 
 	// Relay the message to the destination
-	deliveryReceipt := teleporter.RelayTeleporterMessage(ctx, receipt, L1AInfo, L1BInfo, true, fundedKey)
+	deliveryReceipt := teleporter.RelayTeleporterMessage(ctx, receipt, l1AInfo, l1BInfo, true, fundedKey)
 	receiveEvent, err := utils.GetEventFromLogs(
 		deliveryReceipt.Logs,
-		teleporter.TeleporterMessenger(L1BInfo).ParseReceiveCrossChainMessage)
+		teleporter.TeleporterMessenger(l1BInfo).ParseReceiveCrossChainMessage)
 	Expect(err).Should(BeNil())
 
 	// Check Teleporter message received on the destination
-	delivered, err := teleporter.TeleporterMessenger(L1BInfo).MessageReceived(
+	delivered, err := teleporter.TeleporterMessenger(l1BInfo).MessageReceived(
 		&bind.CallOpts{}, teleporterMessageID,
 	)
 	Expect(err).Should(BeNil())
 	Expect(delivered).Should(BeTrue())
 
 	// Send a transaction to L1 B to issue a ICM Message from the Teleporter contract to L1 A
-	sendCrossChainMessageInput.DestinationBlockchainID = L1AInfo.BlockchainID
+	sendCrossChainMessageInput.DestinationBlockchainID = l1AInfo.BlockchainID
 	sendCrossChainMessageInput.FeeInfo.Amount = big.NewInt(0)
 	receipt, teleporterMessageID = utils.SendCrossChainMessageAndWaitForAcceptance(
 		ctx,
-		teleporter.TeleporterMessenger(L1BInfo),
-		L1BInfo,
-		L1AInfo,
+		teleporter.TeleporterMessenger(l1BInfo),
+		l1BInfo,
+		l1AInfo,
 		sendCrossChainMessageInput,
 		fundedKey,
 	)
 
 	// Relay the message to the destination
-	deliveryReceipt = teleporter.RelayTeleporterMessage(ctx, receipt, L1BInfo, L1AInfo, true, fundedKey)
+	deliveryReceipt = teleporter.RelayTeleporterMessage(ctx, receipt, l1BInfo, l1AInfo, true, fundedKey)
 
 	Expect(utils.CheckReceiptReceived(
 		deliveryReceipt,
 		expectedReceiptID,
-		teleporter.TeleporterMessenger(L1AInfo))).Should(BeTrue())
+		teleporter.TeleporterMessenger(l1AInfo))).Should(BeTrue())
 
 	// Check Teleporter message received on the destination
-	delivered, err = teleporter.TeleporterMessenger(L1AInfo).MessageReceived(
+	delivered, err = teleporter.TeleporterMessenger(l1AInfo).MessageReceived(
 		&bind.CallOpts{}, teleporterMessageID,
 	)
 	Expect(err).Should(BeNil())
@@ -114,7 +110,7 @@
 	// transactions on L1 A, then redeem the rewards.
 	if receiveEvent.RewardRedeemer == fundedAddress {
 		utils.RedeemRelayerRewardsAndConfirm(
-			ctx, teleporter.TeleporterMessenger(L1AInfo), L1AInfo, feeToken, feeTokenAddress, fundedKey, feeAmount,
+			ctx, teleporter.TeleporterMessenger(l1AInfo), l1AInfo, feeToken, feeTokenAddress, fundedKey, feeAmount,
 		)
 	}
 }