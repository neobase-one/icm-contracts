package teleporter

import (
	"bytes"
	"context"
	"math/big"

	"github.com/ava-labs/avalanchego/ids"
	"github.com/ava-labs/subnet-evm/accounts/abi/bind"
	teleportermessenger "github.com/ava-labs/teleporter/abi-bindings/go/teleporter/TeleporterMessenger"
	"github.com/ava-labs/teleporter/tests/interfaces"
	localnetwork "github.com/ava-labs/teleporter/tests/network"
	"github.com/ava-labs/teleporter/tests/utils"
	teleporterutils "github.com/ava-labs/teleporter/utils/teleporter-utils"
	"github.com/ethereum/go-ethereum/common"
	"github.com/ethereum/go-ethereum/log"
	. "github.com/onsi/gomega"
)

func SendSpecificReceipts(network *localnetwork.LocalNetwork, teleporter utils.TeleporterTestInfo) {
	L1AInfo := network.GetPrimaryNetworkInfo()
	L1BInfo, _ := network.GetTwoL1s()
	l1ATeleporterMessenger := teleporter.TeleporterMessenger(L1AInfo)
	l1BTeleporterMessenger := teleporter.TeleporterMessenger(L1BInfo)
	teleporterContractAddress := teleporter.TeleporterMessengerAddress(L1AInfo)
	_, fundedKey := network.GetFundedAccountInfo()
	ctx := context.Background()

<<<<<<< HEAD
	// Clear the receipt queue from L1 B -> L1 A to have a clean slate for the test flow.
	network.ClearReceiptQueue(ctx, teleporter, fundedKey, L1BInfo, L1AInfo)
=======
	// Clear the receipt queue from Subnet B -> Subnet A to have a clean slate for the test flow.
	teleporter.ClearReceiptQueue(ctx, fundedKey, subnetBInfo, subnetAInfo)
>>>>>>> 3f342056

	// Use mock token as the fee token
	mockTokenAddress, mockToken := utils.DeployExampleERC20(
		ctx, fundedKey, L1AInfo,
	)
	utils.ERC20Approve(
		ctx,
		mockToken,
		teleporterContractAddress,
		big.NewInt(0).Mul(big.NewInt(1e18),
			big.NewInt(10)),
		L1AInfo,
		fundedKey,
	)

	// Send two messages from L1 A to L1 B
	relayerFeePerMessage := big.NewInt(5)
	destinationAddress := common.HexToAddress("0x1111111111111111111111111111111111111111")
	sendCrossChainMessageInput := teleportermessenger.TeleporterMessageInput{
		DestinationBlockchainID: L1BInfo.BlockchainID,
		DestinationAddress:      destinationAddress,
		FeeInfo: teleportermessenger.TeleporterFeeInfo{
			FeeTokenAddress: mockTokenAddress,
			Amount:          relayerFeePerMessage,
		},
		RequiredGasLimit:        big.NewInt(1),
		AllowedRelayerAddresses: []common.Address{},
		Message:                 []byte{1, 2, 3, 4},
	}

	// Send first message from L1 A to L1 B with fee amount 5
	sendCrossChainMsgReceipt, messageID1 := utils.SendCrossChainMessageAndWaitForAcceptance(
		ctx, l1ATeleporterMessenger, L1AInfo, L1BInfo, sendCrossChainMessageInput, fundedKey)

	// Relay the message from L1A to L1B
	deliveryReceipt1 := teleporter.RelayTeleporterMessage(
		ctx,
		sendCrossChainMsgReceipt,
		L1AInfo,
		L1BInfo,
		true,
		fundedKey,
	)
	receiveEvent1, err := utils.GetEventFromLogs(
		deliveryReceipt1.Logs,
		l1BTeleporterMessenger.ParseReceiveCrossChainMessage)
	Expect(err).Should(BeNil())
	Expect(receiveEvent1.MessageID[:]).Should(Equal(messageID1[:]))

	// Check that the first message was delivered
	delivered, err := l1BTeleporterMessenger.MessageReceived(&bind.CallOpts{}, messageID1)
	Expect(err).Should(BeNil())
	Expect(delivered).Should(BeTrue())

	// Send second message from L1 A to L1 B with fee amount 5
	sendCrossChainMsgReceipt, messageID2 := utils.SendCrossChainMessageAndWaitForAcceptance(
		ctx, l1ATeleporterMessenger, L1AInfo, L1BInfo, sendCrossChainMessageInput, fundedKey)

	// Relay the message from L1A to L1B
	deliveryReceipt2 := teleporter.RelayTeleporterMessage(
		ctx,
		sendCrossChainMsgReceipt,
		L1AInfo,
		L1BInfo,
		true,
		fundedKey,
	)
	receiveEvent2, err := utils.GetEventFromLogs(
		deliveryReceipt2.Logs,
		l1BTeleporterMessenger.ParseReceiveCrossChainMessage)
	Expect(err).Should(BeNil())
	Expect(receiveEvent2.MessageID[:]).Should(Equal(messageID2[:]))

	// Check that the second message was delivered
	delivered, err = l1BTeleporterMessenger.MessageReceived(&bind.CallOpts{}, messageID2)
	Expect(err).Should(BeNil())
	Expect(delivered).Should(BeTrue())

	// Call send specific receipts to get reward of relaying two messages
	receipt, messageID := utils.SendSpecifiedReceiptsAndWaitForAcceptance(
		ctx,
		l1BTeleporterMessenger,
		L1BInfo,
		L1AInfo.BlockchainID,
		[][32]byte{messageID1, messageID2},
		teleportermessenger.TeleporterFeeInfo{
			FeeTokenAddress: mockTokenAddress,
			Amount:          big.NewInt(0),
		},
		[]common.Address{},
		fundedKey,
	)

	// Relay message from L1 B to L1 A
	receipt = teleporter.RelayTeleporterMessage(ctx, receipt, L1BInfo, L1AInfo, true, fundedKey)

	// Check that the message back to L1 A was delivered
	delivered, err = l1ATeleporterMessenger.MessageReceived(&bind.CallOpts{}, messageID)
	Expect(err).Should(BeNil())
	Expect(delivered).Should(BeTrue())

	// Check that the expected receipts were received and emitted ReceiptReceived
	Expect(utils.CheckReceiptReceived(receipt, messageID1, l1ATeleporterMessenger)).Should(BeTrue())
	Expect(utils.CheckReceiptReceived(receipt, messageID2, l1ATeleporterMessenger)).Should(BeTrue())

	// Check the reward amounts.
	// Even on external networks, the relayer should only have the expected fee amount
	// for this asset because the asset contract was newly deployed by this test.
	checkExpectedRewardAmounts(
		teleporter,
		L1AInfo,
		receiveEvent1,
		receiveEvent2,
		mockTokenAddress,
		relayerFeePerMessage,
	)

	// Send a message from L1 B to L1 A to trigger
	// the "regular" method of delivering receipts. The next message from B->A will contain the same receipts
	// that were manually sent in the above steps, but they should not be processed again on L1 A.
	sendCrossChainMessageInput = teleportermessenger.TeleporterMessageInput{
		DestinationBlockchainID: L1AInfo.BlockchainID,
		DestinationAddress:      destinationAddress,
		FeeInfo: teleportermessenger.TeleporterFeeInfo{
			FeeTokenAddress: mockTokenAddress,
			Amount:          big.NewInt(0),
		},
		RequiredGasLimit:        big.NewInt(1),
		AllowedRelayerAddresses: []common.Address{},
		Message:                 []byte{1, 2, 3, 4},
	}

	// This message will also have the same receipts as the previous message
	receipt, messageID = utils.SendCrossChainMessageAndWaitForAcceptance(
		ctx, l1BTeleporterMessenger, L1BInfo, L1AInfo, sendCrossChainMessageInput, fundedKey)

	// Relay message from L1 B to L1 A
	receipt = teleporter.RelayTeleporterMessage(ctx, receipt, L1BInfo, L1AInfo, true, fundedKey)
	// Check delivered
	delivered, err = l1ATeleporterMessenger.MessageReceived(
		&bind.CallOpts{},
		messageID,
	)
	Expect(err).Should(BeNil())
	Expect(delivered).Should(BeTrue())

	// Check that the expected receipts were included in the message but did not emit ReceiptReceived
	// because they were previously received
	Expect(utils.CheckReceiptReceived(receipt, messageID1, l1ATeleporterMessenger)).Should(BeFalse())
	Expect(utils.CheckReceiptReceived(receipt, messageID2, l1ATeleporterMessenger)).Should(BeFalse())

	receiveEvent, err := utils.GetEventFromLogs(
		receipt.Logs,
		l1ATeleporterMessenger.ParseReceiveCrossChainMessage,
	)
	Expect(err).Should(BeNil())
	log.Info("Receipt included", "count", len(receiveEvent.Message.Receipts), "receipts", receiveEvent.Message.Receipts)
	Expect(receiptIncluded(
		teleporterContractAddress,
		messageID1,
		L1AInfo,
		L1BInfo,
		receiveEvent.Message.Receipts)).Should(BeTrue())
	Expect(receiptIncluded(
		teleporterContractAddress,
		messageID2,
		L1AInfo,
		L1BInfo,
		receiveEvent.Message.Receipts)).Should(BeTrue())

	// Check the reward amount remains the same
	checkExpectedRewardAmounts(
		teleporter,
		L1AInfo,
		receiveEvent1,
		receiveEvent2,
		mockTokenAddress,
		relayerFeePerMessage,
	)
}

// Checks the given message ID is included in the list of receipts.
func receiptIncluded(
	teleporterMessengerAddress common.Address,
	expectedMessageID ids.ID,
	sourceL1 interfaces.L1TestInfo,
	destinationL1 interfaces.L1TestInfo,
	receipts []teleportermessenger.TeleporterMessageReceipt,
) bool {
	for _, receipt := range receipts {
		messageID, err := teleporterutils.CalculateMessageID(
			teleporterMessengerAddress,
			sourceL1.BlockchainID,
			destinationL1.BlockchainID,
			receipt.ReceivedMessageNonce,
		)
		Expect(err).Should(BeNil())
		if bytes.Equal(messageID[:], expectedMessageID[:]) {
			return true
		}
	}
	return false
}

// Checks that the reward redeemers specified by the two provided message receipts
// are able to redeem the correct amount of the rewards of the given token. It is
// assumed that the {tokenAddress} was used as the fee asset for each of the messages,
// and that each message individually had a fee of {feePerMessage}.
func checkExpectedRewardAmounts(
	teleporter utils.TeleporterTestInfo,
	sourceL1 interfaces.L1TestInfo,
	receiveEvent1 *teleportermessenger.TeleporterMessengerReceiveCrossChainMessage,
	receiveEvent2 *teleportermessenger.TeleporterMessengerReceiveCrossChainMessage,
	tokenAddress common.Address,
	feePerMessage *big.Int,
) {
	// Check the reward amounts.
	// If the same address is the reward redeemer for both messages,
	// it should be able to redeem {feePerMessage}*2. Otherwise,
	// each distinct reward redeemer should be able to redeem {feePerMessage}.
	if receiveEvent1.RewardRedeemer == receiveEvent2.RewardRedeemer {
		amount, err := teleporter[sourceL1.BlockchainID].TeleporterMessenger.CheckRelayerRewardAmount(
			&bind.CallOpts{},
			receiveEvent1.RewardRedeemer,
			tokenAddress)
		Expect(err).Should(BeNil())
		Expect(amount).Should(Equal(new(big.Int).Mul(feePerMessage, big.NewInt(2))))
	} else {
		amount1, err := teleporter[sourceL1.BlockchainID].TeleporterMessenger.CheckRelayerRewardAmount(
			&bind.CallOpts{},
			receiveEvent1.RewardRedeemer,
			tokenAddress)
		Expect(err).Should(BeNil())
		Expect(amount1).Should(Equal(feePerMessage))
		amount2, err := teleporter[sourceL1.BlockchainID].TeleporterMessenger.CheckRelayerRewardAmount(
			&bind.CallOpts{},
			receiveEvent2.RewardRedeemer,
			tokenAddress)
		Expect(err).Should(BeNil())
		Expect(amount2).Should(Equal(feePerMessage))
	}
}<|MERGE_RESOLUTION|>--- conflicted
+++ resolved
@@ -18,25 +18,20 @@
 )
 
 func SendSpecificReceipts(network *localnetwork.LocalNetwork, teleporter utils.TeleporterTestInfo) {
-	L1AInfo := network.GetPrimaryNetworkInfo()
-	L1BInfo, _ := network.GetTwoL1s()
-	l1ATeleporterMessenger := teleporter.TeleporterMessenger(L1AInfo)
-	l1BTeleporterMessenger := teleporter.TeleporterMessenger(L1BInfo)
-	teleporterContractAddress := teleporter.TeleporterMessengerAddress(L1AInfo)
+	l1AInfo := network.GetPrimaryNetworkInfo()
+	l1BInfo, _ := network.GetTwoL1s()
+	l1ATeleporterMessenger := teleporter.TeleporterMessenger(l1AInfo)
+	l1BTeleporterMessenger := teleporter.TeleporterMessenger(l1BInfo)
+	teleporterContractAddress := teleporter.TeleporterMessengerAddress(l1AInfo)
 	_, fundedKey := network.GetFundedAccountInfo()
 	ctx := context.Background()
 
-<<<<<<< HEAD
-	// Clear the receipt queue from L1 B -> L1 A to have a clean slate for the test flow.
-	network.ClearReceiptQueue(ctx, teleporter, fundedKey, L1BInfo, L1AInfo)
-=======
 	// Clear the receipt queue from Subnet B -> Subnet A to have a clean slate for the test flow.
-	teleporter.ClearReceiptQueue(ctx, fundedKey, subnetBInfo, subnetAInfo)
->>>>>>> 3f342056
+	teleporter.ClearReceiptQueue(ctx, fundedKey, l1BInfo, l1AInfo)
 
 	// Use mock token as the fee token
 	mockTokenAddress, mockToken := utils.DeployExampleERC20(
-		ctx, fundedKey, L1AInfo,
+		ctx, fundedKey, l1AInfo,
 	)
 	utils.ERC20Approve(
 		ctx,
@@ -44,7 +39,7 @@
 		teleporterContractAddress,
 		big.NewInt(0).Mul(big.NewInt(1e18),
 			big.NewInt(10)),
-		L1AInfo,
+		l1AInfo,
 		fundedKey,
 	)
 
@@ -52,7 +47,7 @@
 	relayerFeePerMessage := big.NewInt(5)
 	destinationAddress := common.HexToAddress("0x1111111111111111111111111111111111111111")
 	sendCrossChainMessageInput := teleportermessenger.TeleporterMessageInput{
-		DestinationBlockchainID: L1BInfo.BlockchainID,
+		DestinationBlockchainID: l1BInfo.BlockchainID,
 		DestinationAddress:      destinationAddress,
 		FeeInfo: teleportermessenger.TeleporterFeeInfo{
 			FeeTokenAddress: mockTokenAddress,
@@ -65,14 +60,14 @@
 
 	// Send first message from L1 A to L1 B with fee amount 5
 	sendCrossChainMsgReceipt, messageID1 := utils.SendCrossChainMessageAndWaitForAcceptance(
-		ctx, l1ATeleporterMessenger, L1AInfo, L1BInfo, sendCrossChainMessageInput, fundedKey)
+		ctx, l1ATeleporterMessenger, l1AInfo, l1BInfo, sendCrossChainMessageInput, fundedKey)
 
 	// Relay the message from L1A to L1B
 	deliveryReceipt1 := teleporter.RelayTeleporterMessage(
 		ctx,
 		sendCrossChainMsgReceipt,
-		L1AInfo,
-		L1BInfo,
+		l1AInfo,
+		l1BInfo,
 		true,
 		fundedKey,
 	)
@@ -89,14 +84,14 @@
 
 	// Send second message from L1 A to L1 B with fee amount 5
 	sendCrossChainMsgReceipt, messageID2 := utils.SendCrossChainMessageAndWaitForAcceptance(
-		ctx, l1ATeleporterMessenger, L1AInfo, L1BInfo, sendCrossChainMessageInput, fundedKey)
+		ctx, l1ATeleporterMessenger, l1AInfo, l1BInfo, sendCrossChainMessageInput, fundedKey)
 
 	// Relay the message from L1A to L1B
 	deliveryReceipt2 := teleporter.RelayTeleporterMessage(
 		ctx,
 		sendCrossChainMsgReceipt,
-		L1AInfo,
-		L1BInfo,
+		l1AInfo,
+		l1BInfo,
 		true,
 		fundedKey,
 	)
@@ -115,8 +110,8 @@
 	receipt, messageID := utils.SendSpecifiedReceiptsAndWaitForAcceptance(
 		ctx,
 		l1BTeleporterMessenger,
-		L1BInfo,
-		L1AInfo.BlockchainID,
+		l1BInfo,
+		l1AInfo.BlockchainID,
 		[][32]byte{messageID1, messageID2},
 		teleportermessenger.TeleporterFeeInfo{
 			FeeTokenAddress: mockTokenAddress,
@@ -127,7 +122,7 @@
 	)
 
 	// Relay message from L1 B to L1 A
-	receipt = teleporter.RelayTeleporterMessage(ctx, receipt, L1BInfo, L1AInfo, true, fundedKey)
+	receipt = teleporter.RelayTeleporterMessage(ctx, receipt, l1BInfo, l1AInfo, true, fundedKey)
 
 	// Check that the message back to L1 A was delivered
 	delivered, err = l1ATeleporterMessenger.MessageReceived(&bind.CallOpts{}, messageID)
@@ -143,7 +138,7 @@
 	// for this asset because the asset contract was newly deployed by this test.
 	checkExpectedRewardAmounts(
 		teleporter,
-		L1AInfo,
+		l1AInfo,
 		receiveEvent1,
 		receiveEvent2,
 		mockTokenAddress,
@@ -154,7 +149,7 @@
 	// the "regular" method of delivering receipts. The next message from B->A will contain the same receipts
 	// that were manually sent in the above steps, but they should not be processed again on L1 A.
 	sendCrossChainMessageInput = teleportermessenger.TeleporterMessageInput{
-		DestinationBlockchainID: L1AInfo.BlockchainID,
+		DestinationBlockchainID: l1AInfo.BlockchainID,
 		DestinationAddress:      destinationAddress,
 		FeeInfo: teleportermessenger.TeleporterFeeInfo{
 			FeeTokenAddress: mockTokenAddress,
@@ -167,10 +162,10 @@
 
 	// This message will also have the same receipts as the previous message
 	receipt, messageID = utils.SendCrossChainMessageAndWaitForAcceptance(
-		ctx, l1BTeleporterMessenger, L1BInfo, L1AInfo, sendCrossChainMessageInput, fundedKey)
+		ctx, l1BTeleporterMessenger, l1BInfo, l1AInfo, sendCrossChainMessageInput, fundedKey)
 
 	// Relay message from L1 B to L1 A
-	receipt = teleporter.RelayTeleporterMessage(ctx, receipt, L1BInfo, L1AInfo, true, fundedKey)
+	receipt = teleporter.RelayTeleporterMessage(ctx, receipt, l1BInfo, l1AInfo, true, fundedKey)
 	// Check delivered
 	delivered, err = l1ATeleporterMessenger.MessageReceived(
 		&bind.CallOpts{},
@@ -193,20 +188,20 @@
 	Expect(receiptIncluded(
 		teleporterContractAddress,
 		messageID1,
-		L1AInfo,
-		L1BInfo,
+		l1AInfo,
+		l1BInfo,
 		receiveEvent.Message.Receipts)).Should(BeTrue())
 	Expect(receiptIncluded(
 		teleporterContractAddress,
 		messageID2,
-		L1AInfo,
-		L1BInfo,
+		l1AInfo,
+		l1BInfo,
 		receiveEvent.Message.Receipts)).Should(BeTrue())
 
 	// Check the reward amount remains the same
 	checkExpectedRewardAmounts(
 		teleporter,
-		L1AInfo,
+		l1AInfo,
 		receiveEvent1,
 		receiveEvent2,
 		mockTokenAddress,
