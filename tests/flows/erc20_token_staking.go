--- conflicted
+++ resolved
@@ -13,7 +13,6 @@
 	. "github.com/onsi/gomega"
 )
 
-<<<<<<< HEAD
 /*
  * Registers a erc20 token staking validator on a subnet. The steps are as follows:
  * - Deploy the ERCTokenStakingManager
@@ -30,21 +29,6 @@
  * - Deliver the Warp message to the subnet
  * - Verify that the validator is delisted from the staking contract
  */
-=======
-// Registers a erc20 token staking validator on a subnet. The steps are as follows:
-// - Deploy the ERC20TokenStakingManager
-// - Initiate validator registration
-// - Deliver the Warp message to the P-Chain (not implemented)
-// - Aggregate P-Chain signatures on the response Warp message
-// - Deliver the Warp message to the subnet
-// - Verify that the validator is registered in the staking contract
-// Delists the validator from the subnet. The steps are as follows:
-// - Initiate validator delisting
-// - Deliver the Warp message to the P-Chain (not implemented)
-// - Aggregate P-Chain signatures on the response Warp message
-// - Deliver the Warp message to the subnet
-// - Verify that the validator is delisted from the staking contract
->>>>>>> 2ee977e6
 func ERC20TokenStakingManager(network interfaces.LocalNetwork) {
 	// Get the subnets info
 	cChainInfo := network.GetPrimaryNetworkInfo()
