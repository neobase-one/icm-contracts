--- conflicted
+++ resolved
@@ -265,12 +265,9 @@
 		expiry,
 		nodes[0],
 		1,
-<<<<<<< HEAD
 		true,
 		validatorStartTime,
-=======
-		network.GetPChainWallet(),
-		network.GetNetworkID(),
->>>>>>> 877bb365
+		network.GetPChainWallet(),
+		network.GetNetworkID(),
 	)
 }