// (c) 2024, Ava Labs, Inc. All rights reserved.
// See the file LICENSE for licensing terms.

// SPDX-License-Identifier: Ecosystem

pragma solidity 0.8.25;

import {
    IPoSValidatorManager, Delegator, DelegatorStatus
} from "./interfaces/IPoSValidatorManager.sol";
import {
    PoSValidatorManagerSettings, PoSValidatorInfo
} from "./interfaces/IPoSValidatorManager.sol";
import {Validator} from "./interfaces/IValidatorManager.sol";
import {ValidatorManager} from "./ValidatorManager.sol";
import {
    Validator,
    ValidatorStatus,
    ValidatorRegistrationInput
} from "./interfaces/IValidatorManager.sol";
import {WarpMessage} from
    "@avalabs/subnet-evm-contracts@1.2.0/contracts/interfaces/IWarpMessenger.sol";
import {ValidatorMessages} from "./ValidatorMessages.sol";
import {IRewardCalculator} from "./interfaces/IRewardCalculator.sol";
import {ReentrancyGuardUpgradeable} from
    "@openzeppelin/contracts-upgradeable@5.0.2/utils/ReentrancyGuardUpgradeable.sol";

abstract contract PoSValidatorManager is
    IPoSValidatorManager,
    ValidatorManager,
    ReentrancyGuardUpgradeable
{
    // solhint-disable private-vars-leading-underscore
    /// @custom:storage-location erc7201:avalanche-icm.storage.PoSValidatorManager
    struct PoSValidatorManagerStorage {
        /// @notice The minimum amount of stake required to be a validator.
        uint256 _minimumStakeAmount;
        /// @notice The maximum amount of stake allowed to be a validator.
        uint256 _maximumStakeAmount;
        /// @notice The minimum amount of time a validator must be staked for.
        uint64 _minimumStakeDuration;
        /// @notice The minimum delegation fee percentage, in basis points, required to delegate to a validator.
        uint16 _minimumDelegationFeeBips;
        /**
         * @notice A multiplier applied to validator's initial stake amount to determine
         * the maximum amount of stake a validator can have with delegations.
         *
         * Note: Setting this value to 1 would disable delegations to validators, since
         * the maximum stake would be equal to the initial stake.
         */
        uint64 _maximumStakeMultiplier;
        /// @notice The reward calculator for this validator manager.
        IRewardCalculator _rewardCalculator;
        /// @notice Maps the validation ID to its requirements.
        mapping(bytes32 validationID => PoSValidatorInfo) _posValidatorInfo;
        /// @notice Maps the delegation ID to the delegator information.
        mapping(bytes32 delegationID => Delegator) _delegatorStakes;
        /// @notice Maps the delegation ID to its pending staking rewards.
        mapping(bytes32 delegationID => uint256) _redeemableDelegatorRewards;
        /// @notice Maps the validation ID to its pending staking rewards.
        mapping(bytes32 validationID => uint256) _redeemableValidatorRewards;
        /// @notice Saves the largest known uptime of an active, pending completed, or completed validation period so that delegators can collect rewards.
        mapping(bytes32 validationID => uint64) _validationUptimeSeconds;
    }
    // solhint-enable private-vars-leading-underscore

    // keccak256(abi.encode(uint256(keccak256("avalanche-icm.storage.PoSValidatorManager")) - 1)) & ~bytes32(uint256(0xff));
    // TODO: Unit test for storage slot and update slot
    bytes32 private constant _POS_VALIDATOR_MANAGER_STORAGE_LOCATION =
        0x4317713f7ecbdddd4bc99e95d903adedaa883b2e7c2551610bd13e2c7e473d00;

    uint8 public constant MAXIMUM_STAKE_MULTIPLIER_LIMIT = 10;

    uint16 public constant MAXIMUM_DELEGATION_FEE_BIPS = 10000;

    error InvalidDelegatorStatus();
    error InvalidNonce();
    error InvalidDelegationID();
    error ValidatorNotPoS();
    error MaxWeightExceeded();
    error InvalidDelegationFee();
    error InvalidStakeDuration();
    error InvalidStakeAmount();
    error InvalidStakeMultiplier();

    // solhint-disable ordering
    function _getPoSValidatorManagerStorage()
        private
        pure
        returns (PoSValidatorManagerStorage storage $)
    {
        // solhint-disable-next-line no-inline-assembly
        assembly {
            $.slot := _POS_VALIDATOR_MANAGER_STORAGE_LOCATION
        }
    }

    // solhint-disable-next-line func-name-mixedcase
    function __POS_Validator_Manager_init(PoSValidatorManagerSettings calldata settings)
        internal
        onlyInitializing
    {
        __ValidatorManager_init(settings.baseSettings);
        __ReentrancyGuard_init();
        __POS_Validator_Manager_init_unchained({
            minimumStakeAmount: settings.minimumStakeAmount,
            maximumStakeAmount: settings.maximumStakeAmount,
            minimumStakeDuration: settings.minimumStakeDuration,
            minimumDelegationFeeBips: settings.minimumDelegationFeeBips,
            maximumStakeMultiplier: settings.maximumStakeMultiplier,
            rewardCalculator: settings.rewardCalculator
        });
    }

    // solhint-disable-next-line func-name-mixedcase
    function __POS_Validator_Manager_init_unchained(
        uint256 minimumStakeAmount,
        uint256 maximumStakeAmount,
        uint64 minimumStakeDuration,
        uint16 minimumDelegationFeeBips,
        uint8 maximumStakeMultiplier,
        IRewardCalculator rewardCalculator
    ) internal onlyInitializing {
        PoSValidatorManagerStorage storage $ = _getPoSValidatorManagerStorage();
        if (minimumDelegationFeeBips == 0 || minimumDelegationFeeBips > MAXIMUM_DELEGATION_FEE_BIPS)
        {
            revert InvalidDelegationFee();
        }
        if (minimumStakeAmount > maximumStakeAmount) {
            revert InvalidStakeAmount();
        }
        if (maximumStakeMultiplier == 0 || maximumStakeMultiplier > MAXIMUM_STAKE_MULTIPLIER_LIMIT)
        {
            revert InvalidStakeMultiplier();
        }

        $._minimumStakeAmount = minimumStakeAmount;
        $._maximumStakeAmount = maximumStakeAmount;
        $._minimumStakeDuration = minimumStakeDuration;
        $._minimumDelegationFeeBips = minimumDelegationFeeBips;
        $._maximumStakeMultiplier = maximumStakeMultiplier;
        $._rewardCalculator = rewardCalculator;
    }

    function submitUptimeProof(bytes32 validationID, uint32 messageIndex) external {
        require(_isPoSValidator(validationID), "PoSValidatorManager: not a PoS validator");
        require(
            getValidator(validationID).status == ValidatorStatus.Active,
            "PoSValidatorManager: validator not active"
        );

        // Uptime proofs include the absolute number of seconds the validator has been active.
        _updateUptime(validationID, messageIndex);
    }
    
    function claimDelegationFees(bytes32 validationID) external {
        PoSValidatorManagerStorage storage $ = _getPoSValidatorManagerStorage();

<<<<<<< HEAD
        require(
            getValidator(validationID).status == ValidatorStatus.Completed,
            "PoSValidatorManager: validation period not completed"
        );
        require(
            $._validatorRequirements[validationID].owner == _msgSender(),
            "PoSValidatorManager: validator not owned by sender"
        );
=======
        Validator memory validator = getValidator(validationID);

        if (validator.status != ValidatorStatus.Completed) {
            revert InvalidValidatorStatus();
        }

        if ($._posValidatorInfo[validationID].owner != _msgSender()) {
            revert InvalidAddress();
        }
>>>>>>> 855eb00f

        uint256 rewards = $._redeemableValidatorRewards[validationID];
        delete $._redeemableValidatorRewards[validationID];
        _reward($._posValidatorInfo[validationID].owner, rewards);
    }

    function initializeEndValidation(
        bytes32 validationID,
        bool includeUptimeProof,
        uint32 messageIndex
    ) external {
        PoSValidatorManagerStorage storage $ = _getPoSValidatorManagerStorage();

        Validator memory validator = _initializeEndValidation(validationID);

        // Non-PoS validators are required to boostrap the network, but are not eligible for rewards.
        if (!_isPoSValidator(validationID)) {
            return;
        }

        // PoS validations can only be ended by their owners.
        if ($._posValidatorInfo[validationID].owner != _msgSender()) {
            revert InvalidAddress();
        }

        // Check that minimum stake duration has passed.
        if (
            validator.endedAt
                < validator.startedAt + $._posValidatorInfo[validationID].minStakeDuration
        ) {
            revert InvalidStakeDuration();
        }

        // Uptime proofs include the absolute number of seconds the validator has been active.
        uint64 uptimeSeconds;
        if (includeUptimeProof) {
            uptimeSeconds = _updateUptime(validationID, messageIndex);
        } else {
            uptimeSeconds = $._validationUptimeSeconds[validationID];
        }

        uint256 reward = $._rewardCalculator.calculateReward({
            stakeAmount: weightToValue(validator.startingWeight),
            validatorStartTime: validator.startedAt,
            stakingStartTime: validator.startedAt,
            stakingEndTime: validator.endedAt,
            uptimeSeconds: uptimeSeconds,
            initialSupply: 0,
            endSupply: 0
        });
        require(reward > 0, "PoSValidatorManager: validation ineligble for rewards");
        $._redeemableValidatorRewards[validationID] += reward;
    }

    function forceInitializeEndValidation(
        bytes32 validationID,
        bool includeUptimeProof,
        uint32 messageIndex
    ) external {
        PoSValidatorManagerStorage storage $ = _getPoSValidatorManagerStorage();

        Validator memory validator = _initializeEndValidation(validationID);

        // Check that minimum stake duration has passed
        require(
            validator.endedAt
                >= validator.startedAt + $._validatorRequirements[validationID].minStakeDuration,
            "PoSValidatorManager: minimum stake duration not met"
        );

        // Uptime proofs include the absolute number of seconds the validator has been active.
        uint64 uptimeSeconds;
        if (includeUptimeProof) {
            uptimeSeconds = _updateUptime(validationID, messageIndex);
        } else {
            uptimeSeconds = $._validationUptimeSeconds[validationID];
        }

        $._redeemableValidatorRewards[validationID] += $._rewardCalculator.calculateReward({
            stakeAmount: weightToValue(validator.startingWeight),
            validatorStartTime: validator.startedAt,
            stakingStartTime: validator.startedAt,
            stakingEndTime: validator.endedAt,
            uptimeSeconds: uptimeSeconds,
            initialSupply: 0,
            endSupply: 0
        });
    }

    function completeEndValidation(uint32 messageIndex) external {
        PoSValidatorManagerStorage storage $ = _getPoSValidatorManagerStorage();

        (bytes32 validationID, Validator memory validator) = _completeEndValidation(messageIndex);

        // Return now if this was originally a PoA validator that was later migrated to this PoS manager,
        // or the validator was part of the initial validator set.
        if (!_isPoSValidator(validationID)) {
            return;
        }

        address owner = $._posValidatorInfo[validationID].owner;
        // The validator can either be Completed or Invalidated here. We only grant rewards for Completed.
        if (validator.status == ValidatorStatus.Completed) {
            uint256 rewards = $._redeemableValidatorRewards[validationID];
            delete $._redeemableValidatorRewards[validationID];
            _reward(owner, rewards);
        }

        // We unlock the stake whether the validation period is completed or invalidated.
        _unlock(owner, weightToValue(validator.startingWeight));
    }

    // Helper function that extracts the uptime from a ValidationUptimeMessage Warp message
    // If the uptime is greater than the stored uptime, update the stored uptime
    function _updateUptime(bytes32 validationID, uint32 messageIndex) internal returns (uint64) {
        (WarpMessage memory warpMessage, bool valid) =
            WARP_MESSENGER.getVerifiedWarpMessage(messageIndex);
        if (!valid) {
            revert InvalidWarpMessage();
        }

        if (warpMessage.sourceChainID != WARP_MESSENGER.getBlockchainID()) {
            revert InvalidBlockchainID();
        }
        if (warpMessage.originSenderAddress != address(0)) {
            revert InvalidAddress();
        }

        (bytes32 uptimeValidationID, uint64 uptime) =
            ValidatorMessages.unpackValidationUptimeMessage(warpMessage.payload);
        if (validationID != uptimeValidationID) {
            revert InvalidValidationID();
        }

        PoSValidatorManagerStorage storage $ = _getPoSValidatorManagerStorage();
        if (uptime > $._validationUptimeSeconds[validationID]) {
            $._validationUptimeSeconds[validationID] = uptime;
        } else {
            uptime = $._validationUptimeSeconds[validationID];
        }

        emit UptimeUpdated(validationID, uptime);

        return uptime;
    }

    function _initializeValidatorRegistration(
        ValidatorRegistrationInput calldata registrationInput,
        uint16 delegationFeeBips,
        uint64 minStakeDuration,
        uint256 stakeAmount
    ) internal virtual returns (bytes32) {
        PoSValidatorManagerStorage storage $ = _getPoSValidatorManagerStorage();
        // Validate and save the validator requirements
        if (
            delegationFeeBips < $._minimumDelegationFeeBips
                || delegationFeeBips > MAXIMUM_DELEGATION_FEE_BIPS
        ) {
            revert InvalidDelegationFee();
        }

        if (minStakeDuration < $._minimumStakeDuration) {
            revert InvalidStakeDuration();
        }

        // Ensure the weight is within the valid range.
        if (stakeAmount < $._minimumStakeAmount || stakeAmount > $._maximumStakeAmount) {
            revert InvalidStakeAmount();
        }

        // Lock the stake in the contract.
        uint256 lockedValue = _lock(stakeAmount);

        uint64 weight = valueToWeight(lockedValue);
        bytes32 validationID = _initializeValidatorRegistration(registrationInput, weight);

        $._posValidatorInfo[validationID] = PoSValidatorInfo({
            owner: _msgSender(),
            delegationFeeBips: delegationFeeBips,
            minStakeDuration: minStakeDuration
        });
        return validationID;
    }

    function valueToWeight(uint256 value) public pure returns (uint64) {
        return uint64(value / 1e12);
    }

    function weightToValue(uint64 weight) public pure returns (uint256) {
        return uint256(weight) * 1e12;
    }

    function _lock(uint256 value) internal virtual returns (uint256);
    function _unlock(address to, uint256 value) internal virtual;

    function _initializeDelegatorRegistration(
        bytes32 validationID,
        address delegatorAddress,
        uint256 delegationAmount
    ) internal returns (bytes32) {
        PoSValidatorManagerStorage storage $ = _getPoSValidatorManagerStorage();
        uint64 weight = valueToWeight(_lock(delegationAmount));

        // Ensure the validation period is active
        Validator memory validator = getValidator(validationID);
        // Check that the validation ID is a PoS validator
        if (!_isPoSValidator(validationID)) {
            revert ValidatorNotPoS();
        }
        if (validator.status != ValidatorStatus.Active) {
            revert InvalidValidatorStatus();
        }

        // Update the validator weight
        uint64 newValidatorWeight = validator.weight + weight;
        if (newValidatorWeight > validator.startingWeight * $._maximumStakeMultiplier) {
            revert MaxWeightExceeded();
        }

        (uint64 nonce, bytes32 messageID) = _setValidatorWeight(validationID, newValidatorWeight);

        bytes32 delegationID = keccak256(abi.encodePacked(validationID, nonce));

        // Store the delegation information. Set the delegator status to pending added,
        // so that it can be properly started in the complete step, even if the delivered
        // nonce is greater than the nonce used to initialize registration.
        $._delegatorStakes[delegationID] = Delegator({
            status: DelegatorStatus.PendingAdded,
            owner: delegatorAddress,
            validationID: validationID,
            weight: weight,
            startedAt: 0,
            startingNonce: nonce,
            endingNonce: 0
        });

        emit DelegatorAdded({
            delegationID: delegationID,
            validationID: validationID,
            delegatorAddress: delegatorAddress,
            nonce: nonce,
            validatorWeight: newValidatorWeight,
            delegatorWeight: weight,
            setWeightMessageID: messageID
        });
        return delegationID;
    }

    function completeDelegatorRegistration(uint32 messageIndex, bytes32 delegationID) external {
        PoSValidatorManagerStorage storage $ = _getPoSValidatorManagerStorage();

        Delegator memory delegator = $._delegatorStakes[delegationID];
        Validator memory validator = getValidator(delegator.validationID);

        // Ensure the delegator is pending added. Since anybody can call this function once
        // delegator registration has been initialized, we need to make sure that this function is only
        // callable after that has been done.
        if ($._delegatorStakes[delegationID].status != DelegatorStatus.PendingAdded) {
            revert InvalidDelegatorStatus();
        }

        // In the case where the validator has initiated ending its validation period, we can no
        // longer stake, but the validator's weight may not have been removed from the p-chain yet,
        // so we have to wait for confirmation that the validator has been removed before returning the stake.
        if (validator.status == ValidatorStatus.PendingRemoved) {
            delegator.status = DelegatorStatus.PendingRemoved;
            delegator.startedAt = validator.endedAt;
            delegator.endingNonce = validator.messageNonce;

            // Write back the delegator
            $._delegatorStakes[delegationID] = delegator;

            emit DelegatorRemovalInitialized({
                delegationID: delegationID,
                validationID: delegator.validationID,
                endTime: validator.endedAt
            });

            return;
        }

        // In the case where the validator has completed its validation period, we can no
        // longer stake and should move our status directly to completed and return the stake.
        if (validator.status == ValidatorStatus.Completed) {
            _completeEndDelegation(delegationID);
            return;
        }

        // Unpack the Warp message
        (bytes32 validationID, uint64 nonce,) =
<<<<<<< HEAD
            ValidatorMessages.unpackSubnetValidatorWeightUpdateMessage(_getPChainWarpMessage(messageIndex).payload);

        // The received nonce should be no greater than the highest sent nonce. This should never
        // happen since the staking manager is the only entity that can trigger a weight update
        // on the P-Chain.
        require(getValidator(validationID).messageNonce >= nonce, "PoSValidatorManager: invalid nonce");

        // The nonce should also be greater than or equal to the delegationID's starting nonce. This allows
        // a weight update using a higher nonce (which implicitly includes the delegation's weight update)
        // to be used to complete registration for an earlier delegation. This is necessary because the P-Chain
        // is only willing to sign the latest weight update.
        require(
            $._delegatorStakes[delegationID].startingNonce <= nonce,
            "PoSValidatorManager: nonce does not match"
        );
=======
            ValidatorMessages.unpackSubnetValidatorWeightUpdateMessage(warpMessage.payload);

        if (delegator.validationID != validationID) {
            revert InvalidValidationID();
        }

        // The received nonce should be no greater than the highest sent nonce, and at least as high as
        // the delegation's starting nonce. This allows a weight update using a higher nonce
        // (which implicitly includes the delegation's weight update) to be used to complete delisting
        // for an earlier delegation. This is necessary because the P-Chain is only willing to sign the latest weight update.
        if (
            validator.messageNonce < nonce || $._delegatorStakes[delegationID].startingNonce > nonce
        ) {
            revert InvalidNonce();
        }
>>>>>>> 855eb00f

        // Update the delegation status
        $._delegatorStakes[delegationID].status = DelegatorStatus.Active;
        $._delegatorStakes[delegationID].startedAt = uint64(block.timestamp);

        emit DelegatorRegistered({
            delegationID: delegationID,
            validationID: validationID,
            nonce: nonce,
            startTime: block.timestamp
        });
    }

    function endDelegationCompletedValidator(bytes32 delegationID) external nonReentrant {
        PoSValidatorManagerStorage storage $ = _getPoSValidatorManagerStorage();

        Delegator memory delegator = $._delegatorStakes[delegationID];
        bytes32 validationID = delegator.validationID;
        Validator memory validator = getValidator(validationID);

        // Ensure the delegation is found
        if (delegator.status == DelegatorStatus.Unknown) {
            revert InvalidDelegationID();
        }

        // Ensure the validation is completed
        if (validator.status != ValidatorStatus.Completed) {
            revert InvalidValidatorStatus();
        }

        // If the validator completes before the delegator is added, let them exit from here.
        if (delegator.status == DelegatorStatus.PendingAdded) {
            _completeEndDelegation(delegationID);
            return;
        }

        // Calculate and set rewards if the delegator is active.
        if (delegator.status == DelegatorStatus.Active) {
            $._redeemableDelegatorRewards[delegationID] = $._rewardCalculator.calculateReward({
                stakeAmount: weightToValue(delegator.weight),
                validatorStartTime: validator.startedAt,
                stakingStartTime: delegator.startedAt,
                stakingEndTime: validator.endedAt,
                uptimeSeconds: $._completedValidationUptimeSeconds[validationID],
                initialSupply: 0,
                endSupply: 0
            });
        }

        _completeEndDelegation(delegationID);
    }

    function initializeEndDelegation(
        bytes32 delegationID,
        bool includeUptimeProof,
        uint32 messageIndex
    ) external {
        PoSValidatorManagerStorage storage $ = _getPoSValidatorManagerStorage();

        Delegator memory delegator = $._delegatorStakes[delegationID];
        bytes32 validationID = delegator.validationID;
        Validator memory validator = getValidator(validationID);

        // Ensure the delegator is active
        if (delegator.status != DelegatorStatus.Active) {
            revert InvalidDelegatorStatus();
        }
        // Only the delegation owner can end the delegation.
        if (delegator.owner != _msgSender()) {
            revert InvalidAddress();
        }

        // Set the delegator status to pending removed, so that it can be properly removed in
        // the complete step, even if the delivered nonce is greater than the nonce used to
        // initialize the removal.
        delegator.status = DelegatorStatus.PendingRemoved;

        uint64 validatorUptimeSeconds;
        uint64 delegationEndTime;
        if (validator.status == ValidatorStatus.Active) {
            if (includeUptimeProof) {
                // Uptime proofs include the absolute number of seconds the validator has been active.
                validatorUptimeSeconds = _updateUptime(validationID, messageIndex);
            }
            uint64 newValidatorWeight = validator.weight - delegator.weight;
            (delegator.endingNonce,) = _setValidatorWeight(validationID, newValidatorWeight);

            delegationEndTime = uint64(block.timestamp);
        } else {
            // If the validation period has already ended, we have saved the uptime.
            // Further, it is impossible to retrieve an uptime proof for an already ended validation,
            // so there's no need to check any uptime proof provided in this function call.
            validatorUptimeSeconds = $._validationUptimeSeconds[validationID];

            delegator.endingNonce = validator.messageNonce;
            delegationEndTime = validator.endedAt;
        }

        $._redeemableDelegatorRewards[delegationID] = $._rewardCalculator.calculateReward({
            stakeAmount: weightToValue(delegator.weight),
            validatorStartTime: validator.startedAt,
            stakingStartTime: delegator.startedAt,
            stakingEndTime: delegationEndTime,
            uptimeSeconds: validatorUptimeSeconds,
            initialSupply: 0,
            endSupply: 0
        });

        $._delegatorStakes[delegationID] = delegator;

        emit DelegatorRemovalInitialized({
            delegationID: delegationID,
            validationID: validationID,
            endTime: delegationEndTime
        });
    }

    /**
     * @dev Resending the latest validator weight with the latest nonce is safe because all weight changes are
     * cumulative, so the latest weight change will always include the weight change for any added delegators.
     */
    function resendUpdateDelegation(bytes32 delegationID) external {
        PoSValidatorManagerStorage storage $ = _getPoSValidatorManagerStorage();
        Delegator memory delegator = $._delegatorStakes[delegationID];
        if (
            delegator.status != DelegatorStatus.PendingAdded
                && delegator.status != DelegatorStatus.PendingRemoved
        ) {
            revert InvalidDelegatorStatus();
        }

        Validator memory validator = getValidator(delegator.validationID);
        if (validator.messageNonce == 0) {
            revert InvalidDelegationID();
        }

        // Submit the message to the Warp precompile.
        WARP_MESSENGER.sendWarpMessage(
            ValidatorMessages.packSetSubnetValidatorWeightMessage(
                delegator.validationID, validator.messageNonce, validator.weight
            )
        );
    }

    function completeEndDelegation(
        uint32 messageIndex,
        bytes32 delegationID
    ) external nonReentrant {
        PoSValidatorManagerStorage storage $ = _getPoSValidatorManagerStorage();
        Delegator memory delegator = $._delegatorStakes[delegationID];

        // Unpack the Warp message
        (bytes32 validationID, uint64 nonce,) =
            ValidatorMessages.unpackSubnetValidatorWeightUpdateMessage(_getPChainWarpMessage(messageIndex).payload);

<<<<<<< HEAD
        Delegator memory delegator = $._delegatorStakes[delegationID];

        // The received nonce should be no greater than the highest sent nonce. This should never
        // happen since the staking manager is the only entity that can trigger a weight update
        // on the P-Chain.
        require(getValidator(validationID).messageNonce >= nonce, "PoSValidatorManager: invalid nonce");
=======
        if (delegator.validationID != validationID) {
            revert InvalidValidationID();
        }
>>>>>>> 855eb00f

        // The received nonce should be at least as high as the delegation's ending nonce. This allows a weight
        // update using a higher nonce (which implicitly includes the delegation's weight update) to be used to
        // complete delisting for an earlier delegation. This is necessary because the P-Chain is only willing
        // to sign the latest weight update.
        if (delegator.endingNonce > nonce) {
            revert InvalidNonce();
        }

        // Ensure the delegator is pending removed. Since anybody can call this function once
        // end delegation has been initialized, we need to make sure that this function is only
        // callable after that has been done.
        if (delegator.status != DelegatorStatus.PendingRemoved) {
            revert InvalidDelegatorStatus();
        }

        _completeEndDelegation(delegationID);
    }

    function _completeEndDelegation(bytes32 delegationID) internal {
        PoSValidatorManagerStorage storage $ = _getPoSValidatorManagerStorage();

        Delegator memory delegator = $._delegatorStakes[delegationID];
        bytes32 validationID = delegator.validationID;

        // Once this function completes, the delegation is completed so we can clear it from state now.
        delete $._delegatorStakes[delegationID];

        uint256 rewards = $._redeemableDelegatorRewards[delegationID];
        delete $._redeemableDelegatorRewards[delegationID];

        uint256 validatorFees =
            rewards * $._posValidatorInfo[validationID].delegationFeeBips / 10000;

        // Allocate the delegation fees to the validator.
        $._redeemableValidatorRewards[validationID] += validatorFees;

        // Reward the remaining tokens to the delegator.
        uint256 delegatorRewards = rewards - validatorFees;
        _reward(delegator.owner, delegatorRewards);

        // Unlock the delegator's stake.
        _unlock(delegator.owner, weightToValue(delegator.weight));

        emit DelegationEnded(delegationID, validationID, delegatorRewards, validatorFees);
    }

    /**
     * @dev This function must be implemented to mint rewards to validators and delegators.
     */
    function _reward(address account, uint256 amount) internal virtual;

    /**
     * @dev Return true if this is a PoS validator with locked stake. Returns false if this was originally a PoA
     * validator that was later migrated to this PoS manager, or the validator was part of the initial validator set.
     */
    function _isPoSValidator(bytes32 validationID) internal view returns (bool) {
        PoSValidatorManagerStorage storage $ = _getPoSValidatorManagerStorage();
        return $._posValidatorInfo[validationID].owner != address(0);
    }
}<|MERGE_RESOLUTION|>--- conflicted
+++ resolved
@@ -82,6 +82,7 @@
     error InvalidStakeDuration();
     error InvalidStakeAmount();
     error InvalidStakeMultiplier();
+    error ValidatorIneligibleForRewards();
 
     // solhint-disable ordering
     function _getPoSValidatorManagerStorage()
@@ -143,39 +144,27 @@
     }
 
     function submitUptimeProof(bytes32 validationID, uint32 messageIndex) external {
-        require(_isPoSValidator(validationID), "PoSValidatorManager: not a PoS validator");
-        require(
-            getValidator(validationID).status == ValidatorStatus.Active,
-            "PoSValidatorManager: validator not active"
-        );
+        if (!_isPoSValidator(validationID)) {
+            revert ValidatorNotPoS();
+        }
+        if (getValidator(validationID).status != ValidatorStatus.Active) {
+            revert InvalidValidatorStatus();
+        }
 
         // Uptime proofs include the absolute number of seconds the validator has been active.
         _updateUptime(validationID, messageIndex);
     }
-    
+
     function claimDelegationFees(bytes32 validationID) external {
         PoSValidatorManagerStorage storage $ = _getPoSValidatorManagerStorage();
 
-<<<<<<< HEAD
-        require(
-            getValidator(validationID).status == ValidatorStatus.Completed,
-            "PoSValidatorManager: validation period not completed"
-        );
-        require(
-            $._validatorRequirements[validationID].owner == _msgSender(),
-            "PoSValidatorManager: validator not owned by sender"
-        );
-=======
-        Validator memory validator = getValidator(validationID);
-
-        if (validator.status != ValidatorStatus.Completed) {
+        if (getValidator(validationID).status != ValidatorStatus.Completed) {
             revert InvalidValidatorStatus();
         }
 
         if ($._posValidatorInfo[validationID].owner != _msgSender()) {
             revert InvalidAddress();
         }
->>>>>>> 855eb00f
 
         uint256 rewards = $._redeemableValidatorRewards[validationID];
         delete $._redeemableValidatorRewards[validationID];
@@ -226,7 +215,9 @@
             initialSupply: 0,
             endSupply: 0
         });
-        require(reward > 0, "PoSValidatorManager: validation ineligble for rewards");
+        if (reward == 0) {
+            revert ValidatorIneligibleForRewards();
+        }
         $._redeemableValidatorRewards[validationID] += reward;
     }
 
@@ -240,11 +231,12 @@
         Validator memory validator = _initializeEndValidation(validationID);
 
         // Check that minimum stake duration has passed
-        require(
+        if (
             validator.endedAt
-                >= validator.startedAt + $._validatorRequirements[validationID].minStakeDuration,
-            "PoSValidatorManager: minimum stake duration not met"
-        );
+                < validator.startedAt + $._posValidatorInfo[validationID].minStakeDuration
+        ) {
+            revert InvalidStakeDuration();
+        }
 
         // Uptime proofs include the absolute number of seconds the validator has been active.
         uint64 uptimeSeconds;
@@ -465,25 +457,8 @@
         }
 
         // Unpack the Warp message
-        (bytes32 validationID, uint64 nonce,) =
-<<<<<<< HEAD
-            ValidatorMessages.unpackSubnetValidatorWeightUpdateMessage(_getPChainWarpMessage(messageIndex).payload);
-
-        // The received nonce should be no greater than the highest sent nonce. This should never
-        // happen since the staking manager is the only entity that can trigger a weight update
-        // on the P-Chain.
-        require(getValidator(validationID).messageNonce >= nonce, "PoSValidatorManager: invalid nonce");
-
-        // The nonce should also be greater than or equal to the delegationID's starting nonce. This allows
-        // a weight update using a higher nonce (which implicitly includes the delegation's weight update)
-        // to be used to complete registration for an earlier delegation. This is necessary because the P-Chain
-        // is only willing to sign the latest weight update.
-        require(
-            $._delegatorStakes[delegationID].startingNonce <= nonce,
-            "PoSValidatorManager: nonce does not match"
-        );
-=======
-            ValidatorMessages.unpackSubnetValidatorWeightUpdateMessage(warpMessage.payload);
+        (bytes32 validationID, uint64 nonce,) = ValidatorMessages
+            .unpackSubnetValidatorWeightUpdateMessage(_getPChainWarpMessage(messageIndex).payload);
 
         if (delegator.validationID != validationID) {
             revert InvalidValidationID();
@@ -498,7 +473,6 @@
         ) {
             revert InvalidNonce();
         }
->>>>>>> 855eb00f
 
         // Update the delegation status
         $._delegatorStakes[delegationID].status = DelegatorStatus.Active;
@@ -542,7 +516,7 @@
                 validatorStartTime: validator.startedAt,
                 stakingStartTime: delegator.startedAt,
                 stakingEndTime: validator.endedAt,
-                uptimeSeconds: $._completedValidationUptimeSeconds[validationID],
+                uptimeSeconds: $._validationUptimeSeconds[validationID],
                 initialSupply: 0,
                 endSupply: 0
             });
@@ -651,21 +625,12 @@
         Delegator memory delegator = $._delegatorStakes[delegationID];
 
         // Unpack the Warp message
-        (bytes32 validationID, uint64 nonce,) =
-            ValidatorMessages.unpackSubnetValidatorWeightUpdateMessage(_getPChainWarpMessage(messageIndex).payload);
-
-<<<<<<< HEAD
-        Delegator memory delegator = $._delegatorStakes[delegationID];
-
-        // The received nonce should be no greater than the highest sent nonce. This should never
-        // happen since the staking manager is the only entity that can trigger a weight update
-        // on the P-Chain.
-        require(getValidator(validationID).messageNonce >= nonce, "PoSValidatorManager: invalid nonce");
-=======
+        (bytes32 validationID, uint64 nonce,) = ValidatorMessages
+            .unpackSubnetValidatorWeightUpdateMessage(_getPChainWarpMessage(messageIndex).payload);
+
         if (delegator.validationID != validationID) {
             revert InvalidValidationID();
         }
->>>>>>> 855eb00f
 
         // The received nonce should be at least as high as the delegation's ending nonce. This allows a weight
         // update using a higher nonce (which implicitly includes the delegation's weight update) to be used to
