--- conflicted
+++ resolved
@@ -384,13 +384,9 @@
             validationID: validationID,
             registrationTimestamp: DEFAULT_REGISTRATION_TIMESTAMP,
             completionTimestamp: DEFAULT_COMPLETION_TIMESTAMP,
-<<<<<<< HEAD
+            expectedNonce: 1,
             includeUptime: true,
             force: false
-=======
-            expectedNonce: 1,
-            includeUptime: true
->>>>>>> 0b5e0e2f
         });
 
         bytes memory setValidatorWeightPayload =
@@ -571,13 +567,9 @@
             validationID: validationID,
             registrationTimestamp: DEFAULT_REGISTRATION_TIMESTAMP,
             completionTimestamp: DEFAULT_COMPLETION_TIMESTAMP,
-<<<<<<< HEAD
+            expectedNonce: 1,
             includeUptime: true,
             force: false
-=======
-            expectedNonce: 1,
-            includeUptime: true
->>>>>>> 0b5e0e2f
         });
 
         uint256 expectedReward = rewardCalculator.calculateReward({
@@ -604,21 +596,14 @@
             validationID: validationID,
             registrationTimestamp: DEFAULT_REGISTRATION_TIMESTAMP,
             completionTimestamp: DEFAULT_COMPLETION_TIMESTAMP,
-<<<<<<< HEAD
+            expectedNonce: 1,
             includeUptime: true,
             force: false
         });
     }
 
     function testInitializeEndValidationUseStoredUptime() public {
-        bytes32 validationID = _setUpCompleteValidatorRegistration({
-            nodeID: DEFAULT_NODE_ID,
-            subnetID: DEFAULT_SUBNET_ID,
-            weight: DEFAULT_WEIGHT,
-            registrationExpiry: DEFAULT_EXPIRY,
-            blsPublicKey: DEFAULT_BLS_PUBLIC_KEY,
-            registrationTimestamp: DEFAULT_REGISTRATION_TIMESTAMP
-        });
+        bytes32 validationID = _registerDefaultValidator();
 
         vm.warp(DEFAULT_COMPLETION_TIMESTAMP);
         bytes memory setValidatorWeightPayload =
@@ -657,15 +642,8 @@
     }
 
     function testInitializeEndValidationInsufficientUptime() public {
+        bytes32 validationID = _registerDefaultValidator();
         uint64 uptimePercentage = 79;
-        bytes32 validationID = _setUpCompleteValidatorRegistration({
-            nodeID: DEFAULT_NODE_ID,
-            subnetID: DEFAULT_SUBNET_ID,
-            weight: DEFAULT_WEIGHT,
-            registrationExpiry: DEFAULT_EXPIRY,
-            blsPublicKey: DEFAULT_BLS_PUBLIC_KEY,
-            registrationTimestamp: DEFAULT_REGISTRATION_TIMESTAMP
-        });
 
         vm.warp(DEFAULT_COMPLETION_TIMESTAMP);
         bytes memory setValidatorWeightPayload =
@@ -700,33 +678,20 @@
     }
 
     function testForceInitializeEndValidation() public {
-        _setUpInitializeEndValidation({
-            nodeID: DEFAULT_NODE_ID,
-            subnetID: DEFAULT_SUBNET_ID,
-            weight: DEFAULT_WEIGHT,
-            registrationExpiry: DEFAULT_EXPIRY,
-            blsPublicKey: DEFAULT_BLS_PUBLIC_KEY,
+        bytes32 validationID = _registerDefaultValidator();
+        _initializeEndValidation({
+            validationID: validationID,
             registrationTimestamp: DEFAULT_REGISTRATION_TIMESTAMP,
             completionTimestamp: DEFAULT_COMPLETION_TIMESTAMP,
+            expectedNonce: 1,
             includeUptime: true,
             force: true
-=======
-            expectedNonce: 1,
-            includeUptime: true
->>>>>>> 0b5e0e2f
         });
     }
 
     function testForceInitializeEndValidationInsufficientUptime() public {
+        bytes32 validationID = _registerDefaultValidator();
         uint64 uptimePercentage = 79;
-        bytes32 validationID = _setUpCompleteValidatorRegistration({
-            nodeID: DEFAULT_NODE_ID,
-            subnetID: DEFAULT_SUBNET_ID,
-            weight: DEFAULT_WEIGHT,
-            registrationExpiry: DEFAULT_EXPIRY,
-            blsPublicKey: DEFAULT_BLS_PUBLIC_KEY,
-            registrationTimestamp: DEFAULT_REGISTRATION_TIMESTAMP
-        });
 
         vm.warp(DEFAULT_COMPLETION_TIMESTAMP);
         bytes memory setValidatorWeightPayload =
@@ -780,7 +745,6 @@
         bool includeUptime
     ) internal virtual override {
         posValidatorManager.initializeEndValidation(validationID, includeUptime, 0);
-        
     }
 
     function _forceInitializeEndValidation(
