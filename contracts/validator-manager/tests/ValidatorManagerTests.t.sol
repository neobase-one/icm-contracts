--- conflicted
+++ resolved
@@ -32,11 +32,7 @@
     bytes32 public constant DEFAULT_SOURCE_BLOCKCHAIN_ID =
         bytes32(hex"abcdefabcdefabcdefabcdefabcdefabcdefabcdefabcdefabcdefabcdefabcd");
     bytes32 public constant DEFAULT_SUBNET_CONVERSION_ID =
-<<<<<<< HEAD
         bytes32(hex"67e8531265d8e97bd5c23534a37f4ea42d41934ddf8fe2c77c27fac9ef89f973");
-=======
-        bytes32(hex"4223c0d9f9d49acd29e1e3121d1399105c2bd7ff670874c6e71de373cdbb4463");
->>>>>>> 028c07c5
     address public constant WARP_PRECOMPILE_ADDRESS = 0x0200000000000000000000000000000000000005;
 
     uint64 public constant DEFAULT_WEIGHT = 1e6;
@@ -317,21 +313,11 @@
         ACP99Manager manager = _setUp();
 
         _mockGetBlockchainID();
-<<<<<<< HEAD
 
         ConversionData memory conversion = _defaultConversionDataTotalWeight5();
         bytes32 id = sha256(ValidatorMessages.packConversionData(conversion));
         _mockGetPChainWarpMessage(ValidatorMessages.packSubnetToL1ConversionMessage(id), true);
         manager.initializeValidatorSet(conversion, 0);
-=======
-        _mockGetPChainWarpMessage(
-            ValidatorMessages.packSubnetToL1ConversionMessage(
-                bytes32(hex"0a2c50bd11652e39fadea9448d2d67fa27d5d8ef493600e9bbb9531bc7f12306")
-            ),
-            true
-        );
-        manager.initializeValidatorSet(_defaultConversionDataTotalWeight5(), 0);
->>>>>>> 028c07c5
 
         bytes32 validationID = sha256(abi.encodePacked(DEFAULT_SUBNET_ID, uint32(0)));
         vm.expectRevert(abi.encodeWithSelector(ValidatorManager.InvalidTotalWeight.selector, 4));
