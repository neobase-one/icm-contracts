--- conflicted
+++ resolved
@@ -40,11 +40,11 @@
     address public constant DEFAULT_RECIPIENT_ADDRESS = 0xABCDabcdABcDabcDaBCDAbcdABcdAbCdABcDABCd;
     address public constant DEFAULT_RECIPIENT_CONTRACT_ADDRESS =
         0xa83114A443dA1CecEFC50368531cACE9F37fCCcb;
+    uint256 public constant DEFAULT_REQUIRED_GAS_LIMIT = 200_000;
     uint256 public constant DEFAULT_RECIPIENT_GAS_LIMIT = 100_000;
     address public constant DEFAULT_FALLBACK_RECIPIENT_ADDRESS =
         0xe69Ea1BAF997002602c0A3D451b2b5c9B7F8E6A1;
     address public constant WARP_PRECOMPILE_ADDRESS = 0x0200000000000000000000000000000000000005;
-    uint256 public constant DEFAULT_REQUIRED_GAS_LIMIT = 100_000;
 
     address public constant MOCK_TELEPORTER_MESSENGER_ADDRESS =
         0x644E5b7c5D4Bc8073732CEa72c66e0BB90dFC00f;
@@ -56,30 +56,23 @@
     ITeleporterTokenBridge public tokenBridge;
     IERC20 public feeToken;
 
-<<<<<<< HEAD
-    event SendTokens(bytes32 indexed teleporterMessageID, address indexed sender, uint256 amount);
-    event CallSucceeded(address indexed recipientContract, uint256 amount);
-    event CallFailed(address indexed recipientContract, uint256 amount);
-=======
-    event SendTokens(
+    event TokensSent(
         bytes32 indexed teleporterMessageID,
         address indexed sender,
         SendTokensInput input,
         uint256 amount
     );
-
-    event WithdrawTokens(address indexed recipient, uint256 amount);
-
->>>>>>> 906ad8ee
+    event TokensAndCallSent(
+        bytes32 indexed teleporterMessageID,
+        address indexed sender,
+        SendAndCallInput input,
+        uint256 amount
+    );
+    event TokensWithdrawn(address indexed recipient, uint256 amount);
+    event CallSucceeded(address indexed recipientContract, uint256 amount);
+    event CallFailed(address indexed recipientContract, uint256 amount);
     event Transfer(address indexed from, address indexed to, uint256 value);
     event Approval(address indexed owner, address indexed spender, uint256 value);
-
-    function testZeroDestinationBlockchainID() public {
-        SendTokensInput memory input = _createDefaultSendTokensInput();
-        input.destinationBlockchainID = bytes32(0);
-        vm.expectRevert(_formatErrorMessage("zero destination blockchain ID"));
-        _send(input, 0);
-    }
 
     function testZeroDestinationBlockchainID() public {
         SendTokensInput memory input = _createDefaultSendTokensInput();
@@ -194,11 +187,7 @@
             _createSingleHopTeleporterMessageInput(input, bridgeAmount), feeAmount
         );
         vm.expectEmit(true, true, true, true, address(tokenBridge));
-<<<<<<< HEAD
-        emit SendTokens(_MOCK_MESSAGE_ID, address(this), bridgeAmount);
-=======
-        emit SendTokens(_MOCK_MESSAGE_ID, address(this), input, bridgedAmount);
->>>>>>> 906ad8ee
+        emit TokensSent(_MOCK_MESSAGE_ID, address(this), input, bridgeAmount);
         _send(input, amount);
     }
 
@@ -212,7 +201,7 @@
             _createSingleHopCallTeleporterMessageInput(input, bridgeAmount), feeAmount
         );
         vm.expectEmit(true, true, true, true, address(tokenBridge));
-        emit SendTokens(_MOCK_MESSAGE_ID, address(this), bridgeAmount);
+        emit TokensAndCallSent(_MOCK_MESSAGE_ID, address(this), input, bridgeAmount);
         _sendAndCall(input, amount);
     }
 
@@ -224,20 +213,7 @@
         TeleporterMessageInput memory expectedMessageInput,
         uint256 expectedFeeAmount
     ) internal {
-<<<<<<< HEAD
         if (expectedFeeAmount > 0) {
-=======
-        TeleporterMessageInput memory expectedMessageInput = TeleporterMessageInput({
-            destinationBlockchainID: input.destinationBlockchainID,
-            destinationAddress: input.destinationBridgeAddress,
-            feeInfo: TeleporterFeeInfo({feeTokenAddress: address(feeToken), amount: input.primaryFee}),
-            requiredGasLimit: input.requiredGasLimit,
-            allowedRelayerAddresses: new address[](0),
-            message: _encodeMessage(input, bridgeAmount)
-        });
-
-        if (input.primaryFee > 0) {
->>>>>>> 906ad8ee
             vm.expectCall(
                 address(feeToken),
                 abi.encodeCall(
@@ -257,7 +233,6 @@
         );
     }
 
-<<<<<<< HEAD
     function _createSingleHopTeleporterMessageInput(
         SendTokensInput memory input,
         uint256 bridgeAmount
@@ -266,8 +241,8 @@
             destinationBlockchainID: input.destinationBlockchainID,
             destinationAddress: input.destinationBridgeAddress,
             feeInfo: TeleporterFeeInfo({feeTokenAddress: address(feeToken), amount: input.primaryFee}),
-            requiredGasLimit: _requiredGasLimit(),
-            allowedRelayerAddresses: input.allowedRelayerAddresses,
+            requiredGasLimit: input.requiredGasLimit,
+            allowedRelayerAddresses: new address[](0),
             message: _encodeSingleHopSendMessage(bridgeAmount, input.recipient)
         });
     }
@@ -280,8 +255,8 @@
             destinationBlockchainID: input.destinationBlockchainID,
             destinationAddress: input.destinationBridgeAddress,
             feeInfo: TeleporterFeeInfo({feeTokenAddress: address(feeToken), amount: input.primaryFee}),
-            requiredGasLimit: _requiredGasLimit() + input.recipientGasLimit,
-            allowedRelayerAddresses: input.allowedRelayerAddresses,
+            requiredGasLimit: input.requiredGasLimit,
+            allowedRelayerAddresses: new address[](0),
             message: _encodeSingleHopCallMessage(
                 bridgeAmount,
                 input.recipientContract,
@@ -292,10 +267,6 @@
         });
     }
 
-    function _requiredGasLimit() internal view virtual returns (uint256);
-
-=======
->>>>>>> 906ad8ee
     function _createDefaultSendTokensInput()
         internal
         pure
@@ -355,7 +326,8 @@
         bytes32 destinationBlockchainID,
         address destinationBridgeAddress,
         address recipient,
-        uint256 secondaryFee
+        uint256 secondaryFee,
+        uint256 secondaryGasLimit
     ) internal pure returns (bytes memory) {
         return abi.encode(
             BridgeMessage({
@@ -366,7 +338,8 @@
                         destinationBlockchainID: destinationBlockchainID,
                         destinationBridgeAddress: destinationBridgeAddress,
                         recipient: recipient,
-                        secondaryFee: secondaryFee
+                        secondaryFee: secondaryFee,
+                        secondaryGasLimit: secondaryGasLimit
                     })
                     )
             })
@@ -379,6 +352,7 @@
         address destinationBridgeAddress,
         address recipientContract,
         bytes memory recipientPayload,
+        uint256 requiredGasLimit,
         uint256 recipientGasLimit,
         address fallbackRecipient,
         uint256 secondaryFee
@@ -393,6 +367,7 @@
                         destinationBridgeAddress: destinationBridgeAddress,
                         recipientContract: recipientContract,
                         recipientPayload: recipientPayload,
+                        requiredGasLimit: requiredGasLimit,
                         recipientGasLimit: recipientGasLimit,
                         fallbackRecipient: fallbackRecipient,
                         secondaryFee: secondaryFee
