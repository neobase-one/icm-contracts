// (c) 2024, Ava Labs, Inc. All rights reserved.
// See the file LICENSE for licensing terms.

// SPDX-License-Identifier: Ecosystem

pragma solidity 0.8.25;

import {PoSValidatorManagerTest} from "./PoSValidatorManagerTests.t.sol";
import {ERC20TokenStakingManager} from "../ERC20TokenStakingManager.sol";
import {
    ValidatorManagerSettings,
    ValidatorRegistrationInput
} from "../interfaces/IValidatorManager.sol";
import {
    PoSValidatorManagerSettings,
    PoSValidatorRequirements
} from "../interfaces/IPoSValidatorManager.sol";
import {IRewardCalculator} from "../interfaces/IRewardCalculator.sol";
import {ICMInitializable} from "../../utilities/ICMInitializable.sol";
import {ExampleERC20} from "@mocks/ExampleERC20.sol";
import {IERC20} from "@openzeppelin/contracts@5.0.2/token/ERC20/IERC20.sol";
import {SafeERC20} from "@openzeppelin/contracts@5.0.2/token/ERC20/utils/SafeERC20.sol";

// TODO: Remove this once all unit tests implemented
// solhint-disable no-empty-blocks
contract ERC20TokenStakingManagerTest is PoSValidatorManagerTest {
    using SafeERC20 for IERC20;

    ERC20TokenStakingManager public app;
    IERC20 public token;

    function setUp() public virtual {
        // Construct the object under test
        app = new ERC20TokenStakingManager(ICMInitializable.Allowed);
        token = new ExampleERC20();
        app.initialize(
            PoSValidatorManagerSettings({
                baseSettings: ValidatorManagerSettings({
                    pChainBlockchainID: P_CHAIN_BLOCKCHAIN_ID,
                    subnetID: DEFAULT_SUBNET_ID,
                    churnPeriodSeconds: DEFAULT_CHURN_PERIOD,
                    maximumChurnPercentage: DEFAULT_MAXIMUM_CHURN_PERCENTAGE
                }),
                minimumStakeAmount: DEFAULT_MINIMUM_STAKE_AMOUNT,
                maximumStakeAmount: DEFAULT_MAXIMUM_STAKE_AMOUNT,
                minimumStakeDuration: DEFAULT_MINIMUM_STAKE_DURATION,
                minimumDelegationFeeBips: DEFAULT_MINIMUM_DELEGATION_FEE_BIPS,
                maximumStakeMultiplier: DEFAULT_MAXIMUM_STAKE_MULTIPLIER,
                rewardCalculator: IRewardCalculator(address(0))
            }),
            token
        );
        validatorManager = app;
        posValidatorManager = app;
        _mockGetBlockchainID();
        _mockInitializeValidatorSet();
        app.initializeValidatorSet(_defaultSubnetConversionData(), 0);
    }

    function testZeroMinimumDelegationFee() public {
        app = new ERC20TokenStakingManager(ICMInitializable.Allowed);
        vm.expectRevert(_formatErrorMessage("zero delegation fee"));
        app.initialize(
            PoSValidatorManagerSettings({
                baseSettings: ValidatorManagerSettings({
                    pChainBlockchainID: P_CHAIN_BLOCKCHAIN_ID,
                    subnetID: DEFAULT_SUBNET_ID,
                    churnPeriodSeconds: DEFAULT_CHURN_PERIOD,
                    maximumChurnPercentage: DEFAULT_MAXIMUM_CHURN_PERCENTAGE
                }),
                minimumStakeAmount: DEFAULT_MINIMUM_STAKE_AMOUNT,
                maximumStakeAmount: DEFAULT_MAXIMUM_STAKE_AMOUNT,
                minimumStakeDuration: DEFAULT_MINIMUM_STAKE_DURATION,
                minimumDelegationFeeBips: 0,
                maximumStakeMultiplier: DEFAULT_MAXIMUM_STAKE_MULTIPLIER,
                rewardCalculator: IRewardCalculator(address(0))
            }),
            token
        );
    }

    function testMaxMinimumDelegationFee() public {
        app = new ERC20TokenStakingManager(ICMInitializable.Allowed);
        uint16 minimumDelegationFeeBips = app.MAXIMUM_DELEGATION_FEE_BIPS() + 1;
        vm.expectRevert(_formatErrorMessage("invalid delegation fee"));
        app.initialize(
            PoSValidatorManagerSettings({
                baseSettings: ValidatorManagerSettings({
                    pChainBlockchainID: P_CHAIN_BLOCKCHAIN_ID,
                    subnetID: DEFAULT_SUBNET_ID,
                    churnPeriodSeconds: DEFAULT_CHURN_PERIOD,
                    maximumChurnPercentage: DEFAULT_MAXIMUM_CHURN_PERCENTAGE
                }),
                minimumStakeAmount: DEFAULT_MINIMUM_STAKE_AMOUNT,
                maximumStakeAmount: DEFAULT_MAXIMUM_STAKE_AMOUNT,
                minimumStakeDuration: DEFAULT_MINIMUM_STAKE_DURATION,
                minimumDelegationFeeBips: minimumDelegationFeeBips,
                maximumStakeMultiplier: DEFAULT_MAXIMUM_STAKE_MULTIPLIER,
                rewardCalculator: IRewardCalculator(address(0))
            }),
            token
        );
    }

    function testInvalidStakeAmountRange() public {
        app = new ERC20TokenStakingManager(ICMInitializable.Allowed);
        vm.expectRevert(_formatErrorMessage("invalid stake amount range"));
        app.initialize(
            PoSValidatorManagerSettings({
                baseSettings: ValidatorManagerSettings({
                    pChainBlockchainID: P_CHAIN_BLOCKCHAIN_ID,
                    subnetID: DEFAULT_SUBNET_ID,
                    churnPeriodSeconds: DEFAULT_CHURN_PERIOD,
                    maximumChurnPercentage: DEFAULT_MAXIMUM_CHURN_PERCENTAGE
                }),
                minimumStakeAmount: DEFAULT_MAXIMUM_STAKE_AMOUNT,
                maximumStakeAmount: DEFAULT_MINIMUM_STAKE_AMOUNT,
                minimumStakeDuration: DEFAULT_MINIMUM_STAKE_DURATION,
                minimumDelegationFeeBips: DEFAULT_MINIMUM_DELEGATION_FEE_BIPS,
                maximumStakeMultiplier: DEFAULT_MAXIMUM_STAKE_MULTIPLIER,
                rewardCalculator: IRewardCalculator(address(0))
            }),
            token
        );
    }

    function testZeroMaxStakeMultiplier() public {
        app = new ERC20TokenStakingManager(ICMInitializable.Allowed);
        vm.expectRevert(_formatErrorMessage("zero maximum stake multiplier"));
        app.initialize(
            PoSValidatorManagerSettings({
                baseSettings: ValidatorManagerSettings({
                    pChainBlockchainID: P_CHAIN_BLOCKCHAIN_ID,
                    subnetID: DEFAULT_SUBNET_ID,
                    churnPeriodSeconds: DEFAULT_CHURN_PERIOD,
                    maximumChurnPercentage: DEFAULT_MAXIMUM_CHURN_PERCENTAGE
                }),
                minimumStakeAmount: DEFAULT_MINIMUM_STAKE_AMOUNT,
                maximumStakeAmount: DEFAULT_MAXIMUM_STAKE_AMOUNT,
                minimumStakeDuration: DEFAULT_MINIMUM_STAKE_DURATION,
                minimumDelegationFeeBips: DEFAULT_MINIMUM_DELEGATION_FEE_BIPS,
                maximumStakeMultiplier: 0,
                rewardCalculator: IRewardCalculator(address(0))
            }),
            token
        );
    }

    function testMaxStakeMultiplierOverLimit() public {
        app = new ERC20TokenStakingManager(ICMInitializable.Allowed);
        uint8 maximumStakeMultiplier = app.MAXIMUM_STAKE_MULTIPLIER_LIMIT() + 1;
        vm.expectRevert(_formatErrorMessage("invalid maximum stake multiplier"));
        app.initialize(
            PoSValidatorManagerSettings({
                baseSettings: ValidatorManagerSettings({
                    pChainBlockchainID: P_CHAIN_BLOCKCHAIN_ID,
                    subnetID: DEFAULT_SUBNET_ID,
                    churnPeriodSeconds: DEFAULT_CHURN_PERIOD,
                    maximumChurnPercentage: DEFAULT_MAXIMUM_CHURN_PERCENTAGE
                }),
                minimumStakeAmount: DEFAULT_MINIMUM_STAKE_AMOUNT,
                maximumStakeAmount: DEFAULT_MAXIMUM_STAKE_AMOUNT,
                minimumStakeDuration: DEFAULT_MINIMUM_STAKE_DURATION,
                minimumDelegationFeeBips: DEFAULT_MINIMUM_DELEGATION_FEE_BIPS,
                maximumStakeMultiplier: maximumStakeMultiplier,
                rewardCalculator: IRewardCalculator(address(0))
            }),
            token
        );
    }

    function testInvalidValidatorMinStakeDuration() public {
        ValidatorRegistrationInput memory input =
            ValidatorRegistrationInput(DEFAULT_NODE_ID, DEFAULT_EXPIRY, DEFAULT_BLS_PUBLIC_KEY);
        uint256 stakeAmount = _weightToValue(DEFAULT_WEIGHT);
        vm.expectRevert(_formatErrorMessage("invalid min stake duration"));
        app.initializeValidatorRegistration(
            input,
            DEFAULT_MINIMUM_DELEGATION_FEE_BIPS,
            DEFAULT_MINIMUM_STAKE_DURATION - 1,
            stakeAmount
        );
    }

    function testInvalidValidatorDelegationFee() public {
        ValidatorRegistrationInput memory input =
            ValidatorRegistrationInput(DEFAULT_NODE_ID, DEFAULT_EXPIRY, DEFAULT_BLS_PUBLIC_KEY);
        uint256 stakeAmount = _weightToValue(DEFAULT_WEIGHT);
        vm.expectRevert(_formatErrorMessage("invalid delegation fee"));
        app.initializeValidatorRegistration(
            input,
            DEFAULT_MINIMUM_DELEGATION_FEE_BIPS - 1,
            DEFAULT_MINIMUM_STAKE_DURATION,
            stakeAmount
        );
    }

    function _initializeValidatorRegistration(
        ValidatorRegistrationInput memory registrationInput,
        uint16 delegationFeeBips,
        uint64 minStakeDuration,
        uint256 stakeAmount
    ) internal virtual override returns (bytes32) {
        return app.initializeValidatorRegistration(
            registrationInput, delegationFeeBips, minStakeDuration, stakeAmount
        );
    }

    function _initializeValidatorRegistration(
        ValidatorRegistrationInput memory input,
        uint64 weight
    ) internal virtual override returns (bytes32) {
        return app.initializeValidatorRegistration(
            input,
<<<<<<< HEAD
            DEFAULT_MINIMUM_DELEGATION_FEE_BIPS,
            DEFAULT_MINIMUM_STAKE_DURATION,
            app.weightToValue(weight)
=======
            PoSValidatorRequirements({
                minStakeDuration: DEFAULT_MINIMUM_STAKE_DURATION,
                delegationFeeBips: DEFAULT_MINIMUM_DELEGATION_FEE_BIPS
            }),
            _weightToValue(weight)
>>>>>>> 91bef5dc
        );
    }

    function _initializeDelegatorRegistration(
        bytes32 validationID,
        address delegatorAddress,
        uint64 weight
    ) internal virtual override returns (bytes32) {
        uint256 value = _weightToValue(weight);
        vm.startPrank(delegatorAddress);
        bytes32 delegationID = app.initializeDelegatorRegistration(validationID, value);
        vm.stopPrank();
        return delegationID;
    }

    function _beforeSend(uint256 amount, address spender) internal override {
        token.safeIncreaseAllowance(spender, amount);
        token.safeTransfer(spender, amount);

        // ERC20 tokens need to be pre-approved
        vm.startPrank(spender);
        token.safeIncreaseAllowance(address(app), amount);
        vm.stopPrank();
    }

    function _expectStakeUnlock(address account, uint256 amount) internal override {
        vm.expectCall(address(token), abi.encodeCall(IERC20.transfer, (account, amount)));
    }

    function _getStakeAssetBalance(address account) internal view override returns (uint256) {
        return token.balanceOf(account);
    }
}<|MERGE_RESOLUTION|>--- conflicted
+++ resolved
@@ -212,17 +212,9 @@
     ) internal virtual override returns (bytes32) {
         return app.initializeValidatorRegistration(
             input,
-<<<<<<< HEAD
             DEFAULT_MINIMUM_DELEGATION_FEE_BIPS,
             DEFAULT_MINIMUM_STAKE_DURATION,
-            app.weightToValue(weight)
-=======
-            PoSValidatorRequirements({
-                minStakeDuration: DEFAULT_MINIMUM_STAKE_DURATION,
-                delegationFeeBips: DEFAULT_MINIMUM_DELEGATION_FEE_BIPS
-            }),
             _weightToValue(weight)
->>>>>>> 91bef5dc
         );
     }
 
