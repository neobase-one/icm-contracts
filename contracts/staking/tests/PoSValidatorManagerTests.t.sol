// (c) 2024, Ava Labs, Inc. All rights reserved.
// See the file LICENSE for licensing terms.

// SPDX-License-Identifier: Ecosystem

pragma solidity 0.8.25;

import {ValidatorManagerTest} from "./ValidatorManagerTests.t.sol";
import {PoSValidatorManager} from "../PoSValidatorManager.sol";
import {
    WarpMessage,
    IWarpMessenger
} from "@avalabs/subnet-evm-contracts@1.2.0/contracts/interfaces/IWarpMessenger.sol";
import {ValidatorMessages} from "../ValidatorMessages.sol";

abstract contract PoSValidatorManagerTest is ValidatorManagerTest {
    uint64 public constant DEFAULT_UPTIME = uint64(100);
    uint64 public constant DEFAULT_DELEGATOR_WEIGHT = uint64(1e5);
    uint64 public constant DEFAULT_DELEGATOR_INIT_REGISTRATION_TIMESTAMP = uint64(2000);
    uint64 public constant DEFAULT_DELEGATOR_COMPLETE_REGISTRATION_TIMESTAMP = uint64(3000);
    uint64 public constant DEFAULT_DELEGATOR_END_DELEGATION_TIMESTAMP = uint64(4000);
    address public constant DEFAULT_DELEGATOR_ADDRESS =
        address(0x1234123412341234123412341234123412341234);

    PoSValidatorManager public posValidatorManager;

<<<<<<< HEAD
    // Used to create unique validator IDs in {registerValidators}
    uint64 public validatorCounter = 0;

    event ValidationUptimeUpdated(bytes32 indexed validationID, uint64 uptime);

    function newNodeID() public returns (bytes32) {
        validatorCounter++;
        return sha256(new bytes(validatorCounter));
    }

    function registerValidators(uint64 n) public {
        for (uint64 i = 0; i < n; i++) {
            _setUpCompleteValidatorRegistration({
                nodeID: newNodeID(),
                subnetID: DEFAULT_SUBNET_ID,
                weight: DEFAULT_WEIGHT,
                registrationExpiry: DEFAULT_EXPIRY,
                blsPublicKey: DEFAULT_BLS_PUBLIC_KEY,
                registrationTimestamp: DEFAULT_REGISTRATION_TIMESTAMP
            });
        }
    }

    function testInvalidChurnRegistration() public {
        // First registration should work
        registerValidators(1);

        vm.warp(DEFAULT_CHURN_TRACKER_START_TIME + 1);

        _beforeSend(DEFAULT_WEIGHT);
        uint256 value = posValidatorManager.weightToValue(DEFAULT_WEIGHT);

        bytes32 nodeID = newNodeID();
        vm.expectRevert(_formatErrorMessage("maximum hourly churn rate exceeded"));
        _initializeValidatorRegistrationWithValue(
            nodeID, DEFAULT_CHURN_TRACKER_START_TIME + 1 days, DEFAULT_BLS_PUBLIC_KEY, value
        );
    }

    // function testValidChurnRegistration() public {
    //     // First registration should work
    //     _setUpCompleteValidatorRegistration({
    //         nodeID: sha256(new bytes(1)),
    //         subnetID: DEFAULT_SUBNET_ID,
    //         weight: DEFAULT_WEIGHT,
    //         registrationExpiry: DEFAULT_CHURN_TRACKER_START_TIME + 1 days,
    //         blsPublicKey: DEFAULT_BLS_PUBLIC_KEY,
    //         registrationTimestamp: DEFAULT_CHURN_TRACKER_START_TIME - 1
    //     });

    //     vm.warp(DEFAULT_CHURN_TRACKER_START_TIME + 1);

    //     _beforeSend(DEFAULT_WEIGHT);
    //     uint256 value = posValidatorManager.weightToValue(DEFAULT_WEIGHT);

    //     vm.expectRevert(_formatErrorMessage("maximum hourly churn rate exceeded"));
    //     _initializeValidatorRegistrationWithValue(
    //         sha256(new bytes(2)), DEFAULT_CHURN_TRACKER_START_TIME + 1 days, DEFAULT_BLS_PUBLIC_KEY, value
    //     );
    // }

    function testInitializeEndValidationWithUptimeProof() public {
        bytes32 validationID = _setUpCompleteValidatorRegistration({
            nodeID: DEFAULT_NODE_ID,
            subnetID: DEFAULT_SUBNET_ID,
            weight: DEFAULT_WEIGHT,
            registrationExpiry: DEFAULT_EXPIRY,
            blsPublicKey: DEFAULT_BLS_PUBLIC_KEY,
            registrationTimestamp: DEFAULT_REGISTRATION_TIMESTAMP
        });
=======
    event DelegatorAdded(
        bytes32 indexed delegationID,
        bytes32 indexed validationID,
        address indexed delegatorAddress,
        uint64 nonce,
        uint64 validatorWeight,
        uint64 delegatorWeight,
        bytes32 setWeightMessageID
    );

    event DelegatorRegistered(
        bytes32 indexed delegationID,
        bytes32 indexed validationID,
        uint64 indexed nonce,
        uint256 startTime
    );
>>>>>>> 1e2489da

    event DelegatorRemovalInitialized(
        bytes32 indexed delegationID,
        bytes32 indexed validationID,
        uint64 indexed nonce,
        uint64 validatorWeight,
        uint256 endTime,
        bytes32 setWeightMessageID
    );

    event DelegationEnded(
        bytes32 indexed delegationID, bytes32 indexed validationID, uint64 indexed nonce
    );

    function testInvalidUptimeWarpMessage() public {
        bytes32 validationID = _setUpCompleteValidatorRegistration({
            nodeID: DEFAULT_NODE_ID,
            subnetID: DEFAULT_SUBNET_ID,
            weight: DEFAULT_WEIGHT,
            registrationExpiry: DEFAULT_EXPIRY,
            blsPublicKey: DEFAULT_BLS_PUBLIC_KEY,
            registrationTimestamp: DEFAULT_REGISTRATION_TIMESTAMP
        });

        _mockGetVerifiedWarpMessage(new bytes(0), false);
        vm.expectRevert(_formatErrorMessage("invalid warp message"));
        posValidatorManager.initializeEndValidation(validationID, true, 0);
    }

    function testInvalidUptimeChainID() public {
        bytes32 validationID = _setUpCompleteValidatorRegistration({
            nodeID: DEFAULT_NODE_ID,
            subnetID: DEFAULT_SUBNET_ID,
            weight: DEFAULT_WEIGHT,
            registrationExpiry: DEFAULT_EXPIRY,
            blsPublicKey: DEFAULT_BLS_PUBLIC_KEY,
            registrationTimestamp: DEFAULT_REGISTRATION_TIMESTAMP
        });

        _mockGetVerifiedWarpMessage(new bytes(0), true);
        _mockGetBlockchainID();
        vm.expectRevert(_formatErrorMessage("invalid source chain ID"));
        posValidatorManager.initializeEndValidation(validationID, true, 0);
    }

    function testInvalidUptimeSenderAddress() public {
        bytes32 validationID = _setUpCompleteValidatorRegistration({
            nodeID: DEFAULT_NODE_ID,
            subnetID: DEFAULT_SUBNET_ID,
            weight: DEFAULT_WEIGHT,
            registrationExpiry: DEFAULT_EXPIRY,
            blsPublicKey: DEFAULT_BLS_PUBLIC_KEY,
            registrationTimestamp: DEFAULT_REGISTRATION_TIMESTAMP
        });

        _mockGetBlockchainID();
        vm.mockCall(
            WARP_PRECOMPILE_ADDRESS,
            abi.encodeWithSelector(IWarpMessenger.getVerifiedWarpMessage.selector, uint32(0)),
            abi.encode(
                WarpMessage({
                    sourceChainID: DEFAULT_SOURCE_BLOCKCHAIN_ID,
                    originSenderAddress: address(this),
                    payload: new bytes(0)
                }),
                true
            )
        );
        vm.expectCall(
            WARP_PRECOMPILE_ADDRESS, abi.encodeCall(IWarpMessenger.getVerifiedWarpMessage, 0)
        );

        vm.expectRevert(_formatErrorMessage("invalid origin sender address"));
        posValidatorManager.initializeEndValidation(validationID, true, 0);
    }

    function testInvalidUptimeValidationID() public {
        bytes32 validationID = _setUpCompleteValidatorRegistration({
            nodeID: DEFAULT_NODE_ID,
            subnetID: DEFAULT_SUBNET_ID,
            weight: DEFAULT_WEIGHT,
            registrationExpiry: DEFAULT_EXPIRY,
            blsPublicKey: DEFAULT_BLS_PUBLIC_KEY,
            registrationTimestamp: DEFAULT_REGISTRATION_TIMESTAMP
        });

        _mockGetBlockchainID();
        vm.mockCall(
            WARP_PRECOMPILE_ADDRESS,
            abi.encodeWithSelector(IWarpMessenger.getVerifiedWarpMessage.selector, uint32(0)),
            abi.encode(
                WarpMessage({
                    sourceChainID: DEFAULT_SOURCE_BLOCKCHAIN_ID,
                    originSenderAddress: address(0),
                    payload: ValidatorMessages.packValidationUptimeMessage(bytes32(0), 0)
                }),
                true
            )
        );
        vm.expectCall(
            WARP_PRECOMPILE_ADDRESS, abi.encodeCall(IWarpMessenger.getVerifiedWarpMessage, 0)
        );

        vm.expectRevert(_formatErrorMessage("invalid uptime validation ID"));
        posValidatorManager.initializeEndValidation(validationID, true, 0);
    }

    function testInitializeDelegatorRegistration() public {
        bytes32 validationID = _setUpCompleteValidatorRegistration({
            nodeID: DEFAULT_NODE_ID,
            subnetID: DEFAULT_SUBNET_ID,
            weight: DEFAULT_WEIGHT,
            registrationExpiry: DEFAULT_EXPIRY,
            blsPublicKey: DEFAULT_BLS_PUBLIC_KEY,
            registrationTimestamp: DEFAULT_REGISTRATION_TIMESTAMP
        });
        _setUpInitializeDelegatorRegistration({
            validationID: validationID,
            delegatorAddress: DEFAULT_DELEGATOR_ADDRESS,
            weight: DEFAULT_DELEGATOR_WEIGHT,
            registrationTimestamp: DEFAULT_DELEGATOR_INIT_REGISTRATION_TIMESTAMP,
            expectedValidatorWeight: DEFAULT_DELEGATOR_WEIGHT + DEFAULT_WEIGHT,
            expectedNonce: 1
        });
    }

    function testResendDelegatorRegistration() public {
        bytes32 validationID = _setUpCompleteValidatorRegistration({
            nodeID: DEFAULT_NODE_ID,
            subnetID: DEFAULT_SUBNET_ID,
            weight: DEFAULT_WEIGHT,
            registrationExpiry: DEFAULT_EXPIRY,
            blsPublicKey: DEFAULT_BLS_PUBLIC_KEY,
            registrationTimestamp: DEFAULT_REGISTRATION_TIMESTAMP
        });
        bytes32 delegationID = _setUpInitializeDelegatorRegistration({
            validationID: validationID,
            delegatorAddress: DEFAULT_DELEGATOR_ADDRESS,
            weight: DEFAULT_DELEGATOR_WEIGHT,
            registrationTimestamp: DEFAULT_DELEGATOR_INIT_REGISTRATION_TIMESTAMP,
            expectedValidatorWeight: DEFAULT_DELEGATOR_WEIGHT + DEFAULT_WEIGHT,
            expectedNonce: 1
        });
        bytes memory setValidatorWeightPayload = ValidatorMessages
            .packSetSubnetValidatorWeightMessage(
            validationID, 1, DEFAULT_WEIGHT + DEFAULT_DELEGATOR_WEIGHT
        );
        _mockSendWarpMessage(setValidatorWeightPayload, bytes32(0));
        posValidatorManager.resendDelegatorRegistration(delegationID);
    }

    function testCompleteDelegatorRegistration() public {
        bytes32 validationID = _setUpCompleteValidatorRegistration({
            nodeID: DEFAULT_NODE_ID,
            subnetID: DEFAULT_SUBNET_ID,
            weight: DEFAULT_WEIGHT,
            registrationExpiry: DEFAULT_EXPIRY,
            blsPublicKey: DEFAULT_BLS_PUBLIC_KEY,
            registrationTimestamp: DEFAULT_REGISTRATION_TIMESTAMP
        });
        bytes32 delegationID = _setUpInitializeDelegatorRegistration({
            validationID: validationID,
            delegatorAddress: DEFAULT_DELEGATOR_ADDRESS,
            weight: DEFAULT_DELEGATOR_WEIGHT,
            registrationTimestamp: DEFAULT_DELEGATOR_INIT_REGISTRATION_TIMESTAMP,
            expectedValidatorWeight: DEFAULT_DELEGATOR_WEIGHT + DEFAULT_WEIGHT,
            expectedNonce: 1
        });
        _setUpCompleteDelegatorRegistration(
            validationID,
            delegationID,
            DEFAULT_DELEGATOR_COMPLETE_REGISTRATION_TIMESTAMP,
            DEFAULT_DELEGATOR_WEIGHT + DEFAULT_WEIGHT,
            1
        );
    }

    function testCompleteDelegatorRegistrationWrongNonce() public {
        bytes32 validationID = _setUpCompleteValidatorRegistration({
            nodeID: DEFAULT_NODE_ID,
            subnetID: DEFAULT_SUBNET_ID,
            weight: DEFAULT_WEIGHT,
            registrationExpiry: DEFAULT_EXPIRY,
            blsPublicKey: DEFAULT_BLS_PUBLIC_KEY,
            registrationTimestamp: DEFAULT_REGISTRATION_TIMESTAMP
        });
        // Initialize two delegations
        address delegator1 = DEFAULT_DELEGATOR_ADDRESS;
        _setUpInitializeDelegatorRegistration({
            validationID: validationID,
            delegatorAddress: delegator1,
            weight: DEFAULT_DELEGATOR_WEIGHT,
            registrationTimestamp: DEFAULT_DELEGATOR_INIT_REGISTRATION_TIMESTAMP,
            expectedValidatorWeight: DEFAULT_DELEGATOR_WEIGHT + DEFAULT_WEIGHT,
            expectedNonce: 1
        });
        address delegator2 = address(0x5678567856785678567856785678567856785678);
        bytes32 delegationID2 = _setUpInitializeDelegatorRegistration({
            validationID: validationID,
            delegatorAddress: delegator2,
            weight: DEFAULT_DELEGATOR_WEIGHT,
            registrationTimestamp: DEFAULT_DELEGATOR_INIT_REGISTRATION_TIMESTAMP + 1,
            expectedValidatorWeight: DEFAULT_DELEGATOR_WEIGHT + DEFAULT_DELEGATOR_WEIGHT
                + DEFAULT_WEIGHT,
            expectedNonce: 2
        });

        // Complete registration of delegator2 with delegator1's nonce
        // Note that registering delegator1 with delegator2's nonce is valid
        bytes memory setValidatorWeightPayload = ValidatorMessages
            .packSubnetValidatorWeightUpdateMessage(
            validationID, 1, DEFAULT_DELEGATOR_WEIGHT + DEFAULT_WEIGHT
        );
        _mockGetVerifiedWarpMessage(setValidatorWeightPayload, true);

        vm.warp(DEFAULT_DELEGATOR_COMPLETE_REGISTRATION_TIMESTAMP);
        vm.expectRevert("PoSValidatorManager: nonce does not match");
        posValidatorManager.completeDelegatorRegistration(0, delegationID2);
    }

    function testCompleteDelegatorRegistrationImplicitNonce() public {
        bytes32 validationID = _setUpCompleteValidatorRegistration({
            nodeID: DEFAULT_NODE_ID,
            subnetID: DEFAULT_SUBNET_ID,
            weight: DEFAULT_WEIGHT,
            registrationExpiry: DEFAULT_EXPIRY,
            blsPublicKey: DEFAULT_BLS_PUBLIC_KEY,
            registrationTimestamp: DEFAULT_REGISTRATION_TIMESTAMP
        });
        // Initialize two delegations
        address delegator1 = DEFAULT_DELEGATOR_ADDRESS;
        bytes32 delegationID1 = _setUpInitializeDelegatorRegistration({
            validationID: validationID,
            delegatorAddress: delegator1,
            weight: DEFAULT_DELEGATOR_WEIGHT,
            registrationTimestamp: DEFAULT_DELEGATOR_INIT_REGISTRATION_TIMESTAMP,
            expectedValidatorWeight: DEFAULT_DELEGATOR_WEIGHT + DEFAULT_WEIGHT,
            expectedNonce: 1
        });
        address delegator2 = address(0x5678567856785678567856785678567856785678);
        _setUpInitializeDelegatorRegistration({
            validationID: validationID,
            delegatorAddress: delegator2,
            weight: DEFAULT_DELEGATOR_WEIGHT,
            registrationTimestamp: DEFAULT_DELEGATOR_INIT_REGISTRATION_TIMESTAMP + 1,
            expectedValidatorWeight: DEFAULT_DELEGATOR_WEIGHT + DEFAULT_DELEGATOR_WEIGHT
                + DEFAULT_WEIGHT,
            expectedNonce: 2
        });
        // Mark delegator1 as registered by delivering the weight update from nonce 2 (delegator 2's nonce)
        _setUpCompleteDelegatorRegistration(
            validationID,
            delegationID1,
            DEFAULT_DELEGATOR_COMPLETE_REGISTRATION_TIMESTAMP,
            DEFAULT_DELEGATOR_WEIGHT + DEFAULT_DELEGATOR_WEIGHT + DEFAULT_WEIGHT,
            2
        );
    }

    function testInitializeEndDelegation() public {
        bytes32 validationID = _setUpCompleteValidatorRegistration({
            nodeID: DEFAULT_NODE_ID,
            subnetID: DEFAULT_SUBNET_ID,
            weight: DEFAULT_WEIGHT,
            registrationExpiry: DEFAULT_EXPIRY,
            blsPublicKey: DEFAULT_BLS_PUBLIC_KEY,
            registrationTimestamp: DEFAULT_REGISTRATION_TIMESTAMP
        });
        bytes32 delegationID = _setUpInitializeDelegatorRegistration({
            validationID: validationID,
            delegatorAddress: DEFAULT_DELEGATOR_ADDRESS,
            weight: DEFAULT_DELEGATOR_WEIGHT,
            registrationTimestamp: DEFAULT_DELEGATOR_INIT_REGISTRATION_TIMESTAMP,
            expectedValidatorWeight: DEFAULT_DELEGATOR_WEIGHT + DEFAULT_WEIGHT,
            expectedNonce: 1
        });
        _setUpCompleteDelegatorRegistration(
            validationID,
            delegationID,
            DEFAULT_DELEGATOR_COMPLETE_REGISTRATION_TIMESTAMP,
            DEFAULT_DELEGATOR_WEIGHT + DEFAULT_WEIGHT,
            1
        );
        _setUpInitializeEndDelegation({
            validationID: validationID,
            delegatorAddress: DEFAULT_DELEGATOR_ADDRESS,
            delegationID: delegationID,
            endDelegationTimestamp: DEFAULT_DELEGATOR_END_DELEGATION_TIMESTAMP,
            expectedValidatorWeight: DEFAULT_WEIGHT,
            expectedNonce: 2
        });
    }

    function testResendEndDelegation() public {
        bytes32 validationID = _setUpCompleteValidatorRegistration({
            nodeID: DEFAULT_NODE_ID,
            subnetID: DEFAULT_SUBNET_ID,
            weight: DEFAULT_WEIGHT,
            registrationExpiry: DEFAULT_EXPIRY,
            blsPublicKey: DEFAULT_BLS_PUBLIC_KEY,
            registrationTimestamp: DEFAULT_REGISTRATION_TIMESTAMP
        });
        bytes32 delegationID = _setUpInitializeDelegatorRegistration({
            validationID: validationID,
            delegatorAddress: DEFAULT_DELEGATOR_ADDRESS,
            weight: DEFAULT_DELEGATOR_WEIGHT,
            registrationTimestamp: DEFAULT_DELEGATOR_INIT_REGISTRATION_TIMESTAMP,
            expectedValidatorWeight: DEFAULT_DELEGATOR_WEIGHT + DEFAULT_WEIGHT,
            expectedNonce: 1
        });
        _setUpCompleteDelegatorRegistration(
            validationID,
            delegationID,
            DEFAULT_DELEGATOR_COMPLETE_REGISTRATION_TIMESTAMP,
            DEFAULT_DELEGATOR_WEIGHT + DEFAULT_WEIGHT,
            1
        );
        _setUpInitializeEndDelegation({
            validationID: validationID,
            delegatorAddress: DEFAULT_DELEGATOR_ADDRESS,
            delegationID: delegationID,
            endDelegationTimestamp: DEFAULT_DELEGATOR_END_DELEGATION_TIMESTAMP,
            expectedValidatorWeight: DEFAULT_WEIGHT,
            expectedNonce: 2
        });
        bytes memory setValidatorWeightPayload =
            ValidatorMessages.packSetSubnetValidatorWeightMessage(validationID, 2, DEFAULT_WEIGHT);
        _mockSendWarpMessage(setValidatorWeightPayload, bytes32(0));
        posValidatorManager.resendEndDelegation(delegationID);
    }

    function testCompleteEndDelegation() public {
        bytes32 validationID = _setUpCompleteValidatorRegistration({
            nodeID: DEFAULT_NODE_ID,
            subnetID: DEFAULT_SUBNET_ID,
            weight: DEFAULT_WEIGHT,
            registrationExpiry: DEFAULT_EXPIRY,
            blsPublicKey: DEFAULT_BLS_PUBLIC_KEY,
            registrationTimestamp: DEFAULT_REGISTRATION_TIMESTAMP
        });
        bytes32 delegationID = _setUpInitializeDelegatorRegistration({
            validationID: validationID,
            delegatorAddress: DEFAULT_DELEGATOR_ADDRESS,
            weight: DEFAULT_DELEGATOR_WEIGHT,
            registrationTimestamp: DEFAULT_DELEGATOR_INIT_REGISTRATION_TIMESTAMP,
            expectedValidatorWeight: DEFAULT_DELEGATOR_WEIGHT + DEFAULT_WEIGHT,
            expectedNonce: 1
        });
        _setUpCompleteDelegatorRegistration(
            validationID,
            delegationID,
            DEFAULT_DELEGATOR_COMPLETE_REGISTRATION_TIMESTAMP,
            DEFAULT_DELEGATOR_WEIGHT + DEFAULT_WEIGHT,
            1
        );
        _setUpInitializeEndDelegation({
            validationID: validationID,
            delegatorAddress: DEFAULT_DELEGATOR_ADDRESS,
            delegationID: delegationID,
            endDelegationTimestamp: DEFAULT_DELEGATOR_END_DELEGATION_TIMESTAMP,
            expectedValidatorWeight: DEFAULT_WEIGHT,
            expectedNonce: 2
        });
        _setUpCompleteEndDelegation(validationID, delegationID, DEFAULT_WEIGHT, DEFAULT_WEIGHT, 2);
    }

    function testCompleteEndDelegationWrongNonce() public {
        bytes32 validationID = _setUpCompleteValidatorRegistration({
            nodeID: DEFAULT_NODE_ID,
            subnetID: DEFAULT_SUBNET_ID,
            weight: DEFAULT_WEIGHT,
            registrationExpiry: DEFAULT_EXPIRY,
            blsPublicKey: DEFAULT_BLS_PUBLIC_KEY,
            registrationTimestamp: DEFAULT_REGISTRATION_TIMESTAMP
        });
        // Register two delegations
        address delegator1 = DEFAULT_DELEGATOR_ADDRESS;
        bytes32 delegationID1 = _setUpInitializeDelegatorRegistration({
            validationID: validationID,
            delegatorAddress: delegator1,
            weight: DEFAULT_DELEGATOR_WEIGHT,
            registrationTimestamp: DEFAULT_DELEGATOR_INIT_REGISTRATION_TIMESTAMP,
            expectedValidatorWeight: DEFAULT_DELEGATOR_WEIGHT + DEFAULT_WEIGHT,
            expectedNonce: 1
        });
        _setUpCompleteDelegatorRegistration(
            validationID,
            delegationID1,
            DEFAULT_DELEGATOR_COMPLETE_REGISTRATION_TIMESTAMP,
            DEFAULT_DELEGATOR_WEIGHT + DEFAULT_WEIGHT,
            1
        );
        address delegator2 = address(0x5678567856785678567856785678567856785678);
        bytes32 delegationID2 = _setUpInitializeDelegatorRegistration({
            validationID: validationID,
            delegatorAddress: delegator2,
            weight: DEFAULT_DELEGATOR_WEIGHT,
            registrationTimestamp: DEFAULT_DELEGATOR_INIT_REGISTRATION_TIMESTAMP + 1,
            expectedValidatorWeight: DEFAULT_DELEGATOR_WEIGHT + DEFAULT_DELEGATOR_WEIGHT
                + DEFAULT_WEIGHT,
            expectedNonce: 2
        });
        _setUpCompleteDelegatorRegistration(
            validationID,
            delegationID2,
            DEFAULT_DELEGATOR_COMPLETE_REGISTRATION_TIMESTAMP,
            DEFAULT_DELEGATOR_WEIGHT + DEFAULT_DELEGATOR_WEIGHT + DEFAULT_WEIGHT,
            2
        );

        // Initialize end delegation for both delegators
        _setUpInitializeEndDelegation({
            validationID: validationID,
            delegatorAddress: delegator1,
            delegationID: delegationID1,
            endDelegationTimestamp: DEFAULT_DELEGATOR_END_DELEGATION_TIMESTAMP,
            expectedValidatorWeight: DEFAULT_DELEGATOR_WEIGHT + DEFAULT_WEIGHT,
            expectedNonce: 3
        });
        _setUpInitializeEndDelegation({
            validationID: validationID,
            delegatorAddress: delegator2,
            delegationID: delegationID2,
            endDelegationTimestamp: DEFAULT_DELEGATOR_END_DELEGATION_TIMESTAMP + 1,
            expectedValidatorWeight: DEFAULT_WEIGHT,
            expectedNonce: 4
        });

        // Complete ending delegator2 with delegator1's nonce
        // Note that ending delegator1 with delegator2's nonce is valid
        bytes memory setValidatorWeightPayload = ValidatorMessages
            .packSubnetValidatorWeightUpdateMessage(
            validationID, 3, DEFAULT_DELEGATOR_WEIGHT + DEFAULT_WEIGHT
        );
        _mockGetVerifiedWarpMessage(setValidatorWeightPayload, true);

        vm.expectRevert("PoSValidatorManager: nonce does not match");
        posValidatorManager.completeEndDelegation(0, delegationID2);
    }

    function testCompleteEndDelegationImplicitNonce() public {
        bytes32 validationID = _setUpCompleteValidatorRegistration({
            nodeID: DEFAULT_NODE_ID,
            subnetID: DEFAULT_SUBNET_ID,
            weight: DEFAULT_WEIGHT,
            registrationExpiry: DEFAULT_EXPIRY,
            blsPublicKey: DEFAULT_BLS_PUBLIC_KEY,
            registrationTimestamp: DEFAULT_REGISTRATION_TIMESTAMP
        });
        // Register two delegations
        address delegator1 = DEFAULT_DELEGATOR_ADDRESS;
        bytes32 delegationID1 = _setUpInitializeDelegatorRegistration({
            validationID: validationID,
            delegatorAddress: delegator1,
            weight: DEFAULT_DELEGATOR_WEIGHT,
            registrationTimestamp: DEFAULT_DELEGATOR_INIT_REGISTRATION_TIMESTAMP,
            expectedValidatorWeight: DEFAULT_DELEGATOR_WEIGHT + DEFAULT_WEIGHT,
            expectedNonce: 1
        });
        _setUpCompleteDelegatorRegistration(
            validationID,
            delegationID1,
            DEFAULT_DELEGATOR_COMPLETE_REGISTRATION_TIMESTAMP,
            DEFAULT_DELEGATOR_WEIGHT + DEFAULT_WEIGHT,
            1
        );
        address delegator2 = address(0x5678567856785678567856785678567856785678);
        bytes32 delegationID2 = _setUpInitializeDelegatorRegistration({
            validationID: validationID,
            delegatorAddress: delegator2,
            weight: DEFAULT_DELEGATOR_WEIGHT,
            registrationTimestamp: DEFAULT_DELEGATOR_INIT_REGISTRATION_TIMESTAMP + 1,
            expectedValidatorWeight: DEFAULT_DELEGATOR_WEIGHT + DEFAULT_DELEGATOR_WEIGHT
                + DEFAULT_WEIGHT,
            expectedNonce: 2
        });
        _setUpCompleteDelegatorRegistration(
            validationID,
            delegationID2,
            DEFAULT_DELEGATOR_COMPLETE_REGISTRATION_TIMESTAMP,
            DEFAULT_DELEGATOR_WEIGHT + DEFAULT_DELEGATOR_WEIGHT + DEFAULT_WEIGHT,
            2
        );

        // Initialize end delegation for both delegators
        _setUpInitializeEndDelegation({
            validationID: validationID,
            delegatorAddress: delegator1,
            delegationID: delegationID1,
            endDelegationTimestamp: DEFAULT_DELEGATOR_END_DELEGATION_TIMESTAMP,
            expectedValidatorWeight: DEFAULT_DELEGATOR_WEIGHT + DEFAULT_WEIGHT,
            expectedNonce: 3
        });
        _setUpInitializeEndDelegation({
            validationID: validationID,
            delegatorAddress: delegator2,
            delegationID: delegationID2,
            endDelegationTimestamp: DEFAULT_DELEGATOR_END_DELEGATION_TIMESTAMP + 1,
            expectedValidatorWeight: DEFAULT_WEIGHT,
            expectedNonce: 4
        });

        // Complete delegation1 by delivering the weight update from nonce 4 (delegator2's nonce)
        _setUpCompleteEndDelegation(validationID, delegationID1, DEFAULT_WEIGHT, DEFAULT_WEIGHT, 4);
    }

    function testValueToWeight() public view {
        uint64 w1 = posValidatorManager.valueToWeight(1e12);
        uint64 w2 = posValidatorManager.valueToWeight(1e18);
        uint64 w3 = posValidatorManager.valueToWeight(1e27);

        assertEq(w1, 1);
        assertEq(w2, 1e6);
        assertEq(w3, 1e15);
    }

    function testWeightToValue() public view {
        uint256 v1 = posValidatorManager.weightToValue(1);
        uint256 v2 = posValidatorManager.weightToValue(1e6);
        uint256 v3 = posValidatorManager.weightToValue(1e15);

        assertEq(v1, 1e12);
        assertEq(v2, 1e18);
        assertEq(v3, 1e27);
    }

    function _initializeEndValidation(bytes32 validationID) internal virtual override {
        return posValidatorManager.initializeEndValidation(validationID, false, 0);
    }

<<<<<<< HEAD
    function _initializeValidatorRegistrationWithValue(
        bytes32 nodeID,
        uint64 registrationExpiry,
        bytes memory blsPublicKey,
        uint256 value
    ) internal virtual returns (bytes32);

=======
    function _initializeDelegatorRegistration(
        bytes32 validationID,
        address delegatorAddress,
        uint64 weight
    ) internal virtual returns (bytes32);

    //
    // Delegation setup utilities
    //
    function _setUpInitializeDelegatorRegistration(
        bytes32 validationID,
        address delegatorAddress,
        uint64 weight,
        uint64 registrationTimestamp,
        uint64 expectedValidatorWeight,
        uint64 expectedNonce
    ) internal returns (bytes32) {
        bytes memory setValidatorWeightPayload = ValidatorMessages
            .packSetSubnetValidatorWeightMessage(validationID, expectedNonce, expectedValidatorWeight);
        _mockSendWarpMessage(setValidatorWeightPayload, bytes32(0));
        vm.warp(registrationTimestamp);

        _beforeSend(weight, delegatorAddress);

        vm.expectEmit(true, true, true, true, address(posValidatorManager));
        emit DelegatorAdded({
            delegationID: keccak256(abi.encodePacked(validationID, delegatorAddress, expectedNonce)),
            validationID: validationID,
            delegatorAddress: delegatorAddress,
            nonce: expectedNonce,
            validatorWeight: expectedValidatorWeight,
            delegatorWeight: weight,
            setWeightMessageID: bytes32(0)
        });

        return _initializeDelegatorRegistration(validationID, delegatorAddress, weight);
    }

    function _setUpCompleteDelegatorRegistration(
        bytes32 validationID,
        bytes32 delegationID,
        uint64 completeRegistrationTimestamp,
        uint64 expectedValidatorWeight,
        uint64 expectedNonce
    ) internal returns (bytes32) {
        bytes memory setValidatorWeightPayload = ValidatorMessages
            .packSubnetValidatorWeightUpdateMessage(
            validationID, expectedNonce, expectedValidatorWeight
        );
        _mockGetVerifiedWarpMessage(setValidatorWeightPayload, true);

        vm.warp(completeRegistrationTimestamp);
        vm.expectEmit(true, true, true, true, address(posValidatorManager));
        emit DelegatorRegistered({
            delegationID: delegationID,
            validationID: validationID,
            nonce: expectedNonce,
            startTime: completeRegistrationTimestamp
        });
        posValidatorManager.completeDelegatorRegistration(0, delegationID);
        return delegationID;
    }

    function _setUpInitializeEndDelegation(
        bytes32 validationID,
        address delegatorAddress,
        bytes32 delegationID,
        uint64 endDelegationTimestamp,
        uint64 expectedValidatorWeight,
        uint64 expectedNonce
    ) internal returns (bytes32) {
        vm.warp(endDelegationTimestamp);
        bytes memory setValidatorWeightPayload = ValidatorMessages
            .packSetSubnetValidatorWeightMessage(validationID, expectedNonce, expectedValidatorWeight);
        _mockSendWarpMessage(setValidatorWeightPayload, bytes32(0));

        vm.expectEmit(true, true, true, true, address(posValidatorManager));
        emit DelegatorRemovalInitialized({
            delegationID: delegationID,
            validationID: validationID,
            nonce: expectedNonce,
            validatorWeight: expectedValidatorWeight,
            endTime: endDelegationTimestamp,
            setWeightMessageID: bytes32(0)
        });
        vm.prank(delegatorAddress);
        posValidatorManager.initializeEndDelegation(delegationID, false, 0);
        return delegationID;
    }

    function _setUpCompleteEndDelegation(
        bytes32 validationID,
        bytes32 delegationID,
        uint64 validatorWeight,
        uint64 expectedValidatorWeight,
        uint64 expectedNonce
    ) internal returns (bytes32) {
        bytes memory weightUpdateMessage = ValidatorMessages.packSubnetValidatorWeightUpdateMessage(
            validationID, expectedNonce, validatorWeight
        );
        _mockGetVerifiedWarpMessage(weightUpdateMessage, true);

        vm.expectEmit(true, true, true, true, address(posValidatorManager));
        emit DelegationEnded(delegationID, validationID, expectedNonce);
        posValidatorManager.completeEndDelegation(0, delegationID);
        assertEq(posValidatorManager.getWeight(validationID), expectedValidatorWeight);
        return delegationID;
    }

>>>>>>> 1e2489da
    function _formatErrorMessage(bytes memory errorMessage) internal pure returns (bytes memory) {
        return abi.encodePacked("PoSValidatorManager: ", errorMessage);
    }
}<|MERGE_RESOLUTION|>--- conflicted
+++ resolved
@@ -24,11 +24,40 @@
 
     PoSValidatorManager public posValidatorManager;
 
-<<<<<<< HEAD
     // Used to create unique validator IDs in {registerValidators}
     uint64 public validatorCounter = 0;
 
     event ValidationUptimeUpdated(bytes32 indexed validationID, uint64 uptime);
+
+    event DelegatorAdded(
+        bytes32 indexed delegationID,
+        bytes32 indexed validationID,
+        address indexed delegatorAddress,
+        uint64 nonce,
+        uint64 validatorWeight,
+        uint64 delegatorWeight,
+        bytes32 setWeightMessageID
+    );
+
+    event DelegatorRegistered(
+        bytes32 indexed delegationID,
+        bytes32 indexed validationID,
+        uint64 indexed nonce,
+        uint256 startTime
+    );
+
+    event DelegatorRemovalInitialized(
+        bytes32 indexed delegationID,
+        bytes32 indexed validationID,
+        uint64 indexed nonce,
+        uint64 validatorWeight,
+        uint256 endTime,
+        bytes32 setWeightMessageID
+    );
+
+    event DelegationEnded(
+        bytes32 indexed delegationID, bytes32 indexed validationID, uint64 indexed nonce
+    );
 
     function newNodeID() public returns (bytes32) {
         validatorCounter++;
@@ -54,7 +83,7 @@
 
         vm.warp(DEFAULT_CHURN_TRACKER_START_TIME + 1);
 
-        _beforeSend(DEFAULT_WEIGHT);
+        _beforeSend(DEFAULT_WEIGHT, address(this));
         uint256 value = posValidatorManager.weightToValue(DEFAULT_WEIGHT);
 
         bytes32 nodeID = newNodeID();
@@ -77,7 +106,7 @@
 
     //     vm.warp(DEFAULT_CHURN_TRACKER_START_TIME + 1);
 
-    //     _beforeSend(DEFAULT_WEIGHT);
+    //     _beforeSend(DEFAULT_WEIGHT, address(this));
     //     uint256 value = posValidatorManager.weightToValue(DEFAULT_WEIGHT);
 
     //     vm.expectRevert(_formatErrorMessage("maximum hourly churn rate exceeded"));
@@ -87,45 +116,15 @@
     // }
 
     function testInitializeEndValidationWithUptimeProof() public {
-        bytes32 validationID = _setUpCompleteValidatorRegistration({
-            nodeID: DEFAULT_NODE_ID,
-            subnetID: DEFAULT_SUBNET_ID,
-            weight: DEFAULT_WEIGHT,
-            registrationExpiry: DEFAULT_EXPIRY,
-            blsPublicKey: DEFAULT_BLS_PUBLIC_KEY,
-            registrationTimestamp: DEFAULT_REGISTRATION_TIMESTAMP
-        });
-=======
-    event DelegatorAdded(
-        bytes32 indexed delegationID,
-        bytes32 indexed validationID,
-        address indexed delegatorAddress,
-        uint64 nonce,
-        uint64 validatorWeight,
-        uint64 delegatorWeight,
-        bytes32 setWeightMessageID
-    );
-
-    event DelegatorRegistered(
-        bytes32 indexed delegationID,
-        bytes32 indexed validationID,
-        uint64 indexed nonce,
-        uint256 startTime
-    );
->>>>>>> 1e2489da
-
-    event DelegatorRemovalInitialized(
-        bytes32 indexed delegationID,
-        bytes32 indexed validationID,
-        uint64 indexed nonce,
-        uint64 validatorWeight,
-        uint256 endTime,
-        bytes32 setWeightMessageID
-    );
-
-    event DelegationEnded(
-        bytes32 indexed delegationID, bytes32 indexed validationID, uint64 indexed nonce
-    );
+        _setUpCompleteValidatorRegistration({
+            nodeID: DEFAULT_NODE_ID,
+            subnetID: DEFAULT_SUBNET_ID,
+            weight: DEFAULT_WEIGHT,
+            registrationExpiry: DEFAULT_EXPIRY,
+            blsPublicKey: DEFAULT_BLS_PUBLIC_KEY,
+            registrationTimestamp: DEFAULT_REGISTRATION_TIMESTAMP
+        });
+    }
 
     function testInvalidUptimeWarpMessage() public {
         bytes32 validationID = _setUpCompleteValidatorRegistration({
@@ -643,7 +642,6 @@
         return posValidatorManager.initializeEndValidation(validationID, false, 0);
     }
 
-<<<<<<< HEAD
     function _initializeValidatorRegistrationWithValue(
         bytes32 nodeID,
         uint64 registrationExpiry,
@@ -651,7 +649,6 @@
         uint256 value
     ) internal virtual returns (bytes32);
 
-=======
     function _initializeDelegatorRegistration(
         bytes32 validationID,
         address delegatorAddress,
@@ -761,7 +758,6 @@
         return delegationID;
     }
 
->>>>>>> 1e2489da
     function _formatErrorMessage(bytes memory errorMessage) internal pure returns (bytes memory) {
         return abi.encodePacked("PoSValidatorManager: ", errorMessage);
     }
