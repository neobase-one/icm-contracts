// (c) 2024, Ava Labs, Inc. All rights reserved.
// See the file LICENSE for licensing terms.

// SPDX-License-Identifier: Ecosystem

pragma solidity 0.8.25;

import {Test} from "@forge-std/Test.sol";
import {ValidatorManager} from "../ValidatorManager.sol";
import {ValidatorMessages} from "../ValidatorMessages.sol";
import {ValidatorStatus, ValidatorRegistrationInput} from "../interfaces/IValidatorManager.sol";
import {
    WarpMessage,
    IWarpMessenger
} from "@avalabs/subnet-evm-contracts@1.2.0/contracts/interfaces/IWarpMessenger.sol";

// TODO: Remove this once all unit tests implemented
// solhint-disable no-empty-blocks
abstract contract ValidatorManagerTest is Test {
    bytes32 public constant P_CHAIN_BLOCKCHAIN_ID =
        bytes32(hex"0000000000000000000000000000000000000000000000000000000000000000");
    bytes32 public constant DEFAULT_SUBNET_ID =
        bytes32(hex"1234567812345678123456781234567812345678123456781234567812345678");
    bytes32 public constant DEFAULT_NODE_ID =
        bytes32(hex"1234567812345678123456781234567812345678123456781234567812345678");
    bytes public constant DEFAULT_BLS_PUBLIC_KEY = bytes(
        hex"123456781234567812345678123456781234567812345678123456781234567812345678123456781234567812345678"
    );
    bytes32 public constant DEFAULT_SOURCE_BLOCKCHAIN_ID =
        bytes32(hex"abcdefabcdefabcdefabcdefabcdefabcdefabcdefabcdefabcdefabcdefabcd");
    address public constant WARP_PRECOMPILE_ADDRESS = 0x0200000000000000000000000000000000000005;

    uint64 public constant DEFAULT_WEIGHT = 1e6;
<<<<<<< HEAD
    uint256 public constant DEFAULT_MINIMUM_STAKE_AMOUNT = 20e12;
    uint256 public constant DEFAULT_MAXIMUM_STAKE_AMOUNT = 1e22;
    uint64 public constant DEFAULT_CHURN_PERIOD = 1 hours;
    uint64 public constant DEFAULT_MINIMUM_STAKE_DURATION = 24 hours;
    uint8 public constant DEFAULT_MAXIMUM_CHURN_PERCENTAGE = 20;
=======
>>>>>>> bb8b32ce
    uint64 public constant DEFAULT_EXPIRY = 1000;
    uint8 public constant DEFAULT_MAXIMUM_HOURLY_CHURN = 0;
    uint64 public constant DEFAULT_REGISTRATION_TIMESTAMP = 1000;
<<<<<<< HEAD
    uint64 public constant DEFAULT_COMPLETION_TIMESTAMP = 2000;
    uint256 public constant DEFAULT_STARTING_TOTAL_WEIGHT = 1e10;
=======
    uint64 public constant DEFAULT_COMPLETION_TIMESTAMP = 100_000;
>>>>>>> bb8b32ce

    ValidatorManager public validatorManager;

    // Used to create unique validator IDs in {_newNodeID}
    uint64 public nodeIDCounter = 0;

    event ValidationPeriodCreated(
        bytes32 indexed validationID,
        bytes32 indexed nodeID,
        bytes32 indexed registerValidationMessageID,
        uint256 weight,
        uint64 registrationExpiry
    );

    event ValidationPeriodRegistered(
        bytes32 indexed validationID, uint256 stakeAmount, uint256 timestamp
    );

    event ValidatorRemovalInitialized(
        bytes32 indexed validationID,
        bytes32 indexed setWeightMessageID,
        uint256 stakeAmount,
        uint256 endTime
    );

    event ValidationPeriodEnded(bytes32 indexed validationID, ValidatorStatus indexed status);

    receive() external payable {}
    fallback() external payable {}

    function testInitializeValidatorRegistrationSuccess() public {
        _setUpInitializeValidatorRegistration(
            DEFAULT_NODE_ID,
            DEFAULT_SUBNET_ID,
            DEFAULT_WEIGHT,
            DEFAULT_EXPIRY,
            DEFAULT_BLS_PUBLIC_KEY
        );
    }

    function testInitializeValidatorRegistrationExcessiveChurn() public {
        // TODO: implement
    }

    function testInitializeValidatorRegistrationInsufficientStake() public {
        // TODO: implement
    }

    function testInitializeValidatorRegistrationExcessiveStake() public {
        // TODO: implement
    }

    function testInitializeValidatorRegistrationInsufficientDuration() public {
        // TODO: implement
    }

    // The following tests call functions that are  implemented in ValidatorManager, but access state that's
    // only set in NativeTokenValidatorManager. Therefore we call them via the concrete type, rather than a
    // reference to the abstract type.
    function testResendRegisterValidatorMessage() public {
        bytes32 validationID = _setUpInitializeValidatorRegistration(
            DEFAULT_NODE_ID,
            DEFAULT_SUBNET_ID,
            DEFAULT_WEIGHT,
            DEFAULT_EXPIRY,
            DEFAULT_BLS_PUBLIC_KEY
        );
        (, bytes memory registerSubnetValidatorMessage) = ValidatorMessages
            .packRegisterSubnetValidatorMessage(
            ValidatorMessages.ValidationPeriod({
                subnetID: DEFAULT_SUBNET_ID,
                nodeID: DEFAULT_NODE_ID,
                weight: DEFAULT_WEIGHT,
                registrationExpiry: DEFAULT_EXPIRY,
                blsPublicKey: DEFAULT_BLS_PUBLIC_KEY
            })
        );
        _mockSendWarpMessage(registerSubnetValidatorMessage, bytes32(0));
        validatorManager.resendRegisterValidatorMessage(validationID);
    }

    function testCompleteValidatorRegistration() public {
        _setUpCompleteValidatorRegistration({
            nodeID: DEFAULT_NODE_ID,
            subnetID: DEFAULT_SUBNET_ID,
            weight: DEFAULT_WEIGHT,
            registrationExpiry: DEFAULT_EXPIRY,
            blsPublicKey: DEFAULT_BLS_PUBLIC_KEY,
            registrationTimestamp: DEFAULT_REGISTRATION_TIMESTAMP
        });
    }

    function testInitializeEndValidation() public {
        _setUpInitializeEndValidation({
            nodeID: DEFAULT_NODE_ID,
            subnetID: DEFAULT_SUBNET_ID,
            weight: DEFAULT_WEIGHT,
            registrationExpiry: DEFAULT_EXPIRY,
            blsPublicKey: DEFAULT_BLS_PUBLIC_KEY,
            registrationTimestamp: DEFAULT_REGISTRATION_TIMESTAMP,
            completionTimestamp: DEFAULT_COMPLETION_TIMESTAMP
        });
    }

    function testInitializeEndValidationExcessiveChurn() public {
        // TODO: implement
    }

    function testResendEndValidation() public {
        bytes32 validationID = _setUpInitializeEndValidation({
            nodeID: DEFAULT_NODE_ID,
            subnetID: DEFAULT_SUBNET_ID,
            weight: DEFAULT_WEIGHT,
            registrationExpiry: DEFAULT_EXPIRY,
            blsPublicKey: DEFAULT_BLS_PUBLIC_KEY,
            registrationTimestamp: DEFAULT_REGISTRATION_TIMESTAMP,
            completionTimestamp: DEFAULT_COMPLETION_TIMESTAMP
        });
        bytes memory setValidatorWeightPayload =
            ValidatorMessages.packSetSubnetValidatorWeightMessage(validationID, 1, 0);
        _mockSendWarpMessage(setValidatorWeightPayload, bytes32(0));
        validatorManager.resendEndValidatorMessage(validationID);
    }

    function testCompleteEndValidation() public virtual {
        bytes32 validationID = _setUpInitializeEndValidation({
            nodeID: DEFAULT_NODE_ID,
            subnetID: DEFAULT_SUBNET_ID,
            weight: DEFAULT_WEIGHT,
            registrationExpiry: DEFAULT_EXPIRY,
            blsPublicKey: DEFAULT_BLS_PUBLIC_KEY,
            registrationTimestamp: DEFAULT_REGISTRATION_TIMESTAMP,
            completionTimestamp: DEFAULT_COMPLETION_TIMESTAMP
        });
        _testCompleteEndValidation(validationID);
    }

    function testCompleteInvalidatedValidation() public {
        bytes32 validationID = _setUpInitializeValidatorRegistration(
            DEFAULT_NODE_ID,
            DEFAULT_SUBNET_ID,
            DEFAULT_WEIGHT,
            DEFAULT_EXPIRY,
            DEFAULT_BLS_PUBLIC_KEY
        );
        bytes memory subnetValidatorRegistrationMessage =
            ValidatorMessages.packSubnetValidatorRegistrationMessage(validationID, false);

        _mockGetVerifiedWarpMessage(subnetValidatorRegistrationMessage, true);

        vm.expectEmit(true, true, true, true, address(validatorManager));
        emit ValidationPeriodEnded(validationID, ValidatorStatus.Invalidated);

        validatorManager.completeEndValidation(0);
    }

    function testCummulativeChurnRegistration() public {
        uint64 churnThreshold =
            uint64(DEFAULT_STARTING_TOTAL_WEIGHT) * DEFAULT_MAXIMUM_CHURN_PERCENTAGE / 100;
        _beforeSend(_weightToValue(churnThreshold), address(this));

        // First registration should succeed
        _setUpCompleteValidatorRegistration({
            nodeID: _newNodeID(),
            subnetID: DEFAULT_SUBNET_ID,
            weight: churnThreshold,
            registrationExpiry: DEFAULT_EXPIRY,
            blsPublicKey: DEFAULT_BLS_PUBLIC_KEY,
            registrationTimestamp: DEFAULT_REGISTRATION_TIMESTAMP
        });

        _beforeSend(DEFAULT_MINIMUM_STAKE_AMOUNT, address(this)); // TODO may need to be updated with minimum stake amount

        // Second call should fail
        vm.expectRevert("ValidatorManager: maximum churn rate exceeded");
        _initializeValidatorRegistration(
            DEFAULT_NODE_ID,
            DEFAULT_REGISTRATION_TIMESTAMP + 1,
            DEFAULT_BLS_PUBLIC_KEY,
            _valueToWeight(DEFAULT_MINIMUM_STAKE_AMOUNT)
        );
    }

    function testCummulativeChurnRegistrationAndEndValidation() public {
        uint64 churnThreshold =
            uint64(DEFAULT_STARTING_TOTAL_WEIGHT) * DEFAULT_MAXIMUM_CHURN_PERCENTAGE / 100;
        _beforeSend(_weightToValue(churnThreshold), address(this));

        // Registration should succeed
        bytes32 validationID = _setUpCompleteValidatorRegistration({
            nodeID: DEFAULT_NODE_ID,
            subnetID: DEFAULT_SUBNET_ID,
            weight: churnThreshold,
            registrationExpiry: DEFAULT_EXPIRY,
            blsPublicKey: DEFAULT_BLS_PUBLIC_KEY,
            registrationTimestamp: DEFAULT_REGISTRATION_TIMESTAMP
        });

        // Second call should fail
        vm.expectRevert("ValidatorManager: maximum churn rate exceeded");
        _initializeEndValidation(validationID);
    }

    function _newNodeID() internal returns (bytes32) {
        nodeIDCounter++;
        return sha256(new bytes(nodeIDCounter));
    }

    function _setUpInitializeValidatorRegistration(
        bytes32 nodeID,
        bytes32 subnetID,
        uint64 weight,
        uint64 registrationExpiry,
        bytes memory blsPublicKey
    ) internal returns (bytes32 validationID) {
        (validationID,) = ValidatorMessages.packRegisterSubnetValidatorMessage(
            ValidatorMessages.ValidationPeriod({
                nodeID: nodeID,
                subnetID: subnetID,
                weight: weight,
                registrationExpiry: registrationExpiry,
                blsPublicKey: blsPublicKey
            })
        );
        (, bytes memory registerSubnetValidatorMessage) = ValidatorMessages
            .packRegisterSubnetValidatorMessage(
            ValidatorMessages.ValidationPeriod({
                subnetID: subnetID,
                nodeID: nodeID,
                weight: weight,
                registrationExpiry: registrationExpiry,
                blsPublicKey: blsPublicKey
            })
        );
        vm.warp(registrationExpiry - 1);
        _mockSendWarpMessage(registerSubnetValidatorMessage, bytes32(0));

        _beforeSend(_weightToValue(weight), address(this));
        vm.expectEmit(true, true, true, true, address(validatorManager));
        emit ValidationPeriodCreated(validationID, nodeID, bytes32(0), weight, registrationExpiry);

        _initializeValidatorRegistration(
            ValidatorRegistrationInput({
                nodeID: nodeID,
                registrationExpiry: registrationExpiry,
                blsPublicKey: blsPublicKey
            }),
            weight
        );
    }

    function _setUpCompleteValidatorRegistration(
        bytes32 nodeID,
        bytes32 subnetID,
        uint64 weight,
        uint64 registrationExpiry,
        bytes memory blsPublicKey,
        uint64 registrationTimestamp
    ) internal returns (bytes32 validationID) {
        validationID = _setUpInitializeValidatorRegistration(
            nodeID, subnetID, weight, registrationExpiry, blsPublicKey
        );
        bytes memory subnetValidatorRegistrationMessage =
            ValidatorMessages.packSubnetValidatorRegistrationMessage(validationID, true);

        _mockGetVerifiedWarpMessage(subnetValidatorRegistrationMessage, true);

        vm.warp(registrationTimestamp);
        vm.expectEmit(true, true, true, true, address(validatorManager));
        emit ValidationPeriodRegistered(validationID, weight, registrationTimestamp);

        validatorManager.completeValidatorRegistration(0);
    }

    function _setUpInitializeEndValidation(
        bytes32 nodeID,
        bytes32 subnetID,
        uint64 weight,
        uint64 registrationExpiry,
        bytes memory blsPublicKey,
        uint64 registrationTimestamp,
        uint64 completionTimestamp
    ) internal returns (bytes32 validationID) {
        validationID = _setUpCompleteValidatorRegistration({
            nodeID: nodeID,
            subnetID: subnetID,
            weight: weight,
            registrationExpiry: registrationExpiry,
            blsPublicKey: blsPublicKey,
            registrationTimestamp: registrationTimestamp
        });

        vm.warp(completionTimestamp);
        bytes memory setValidatorWeightPayload =
            ValidatorMessages.packSetSubnetValidatorWeightMessage(validationID, 1, 0);
        _mockSendWarpMessage(setValidatorWeightPayload, bytes32(0));
        vm.expectEmit(true, true, true, true, address(validatorManager));
        emit ValidatorRemovalInitialized(validationID, bytes32(0), weight, completionTimestamp);

        _initializeEndValidation(validationID);
    }

    function _testCompleteEndValidation(bytes32 validationID) internal virtual {
        bytes memory subnetValidatorRegistrationMessage =
            ValidatorMessages.packSubnetValidatorRegistrationMessage(validationID, false);

        _mockGetVerifiedWarpMessage(subnetValidatorRegistrationMessage, true);

        vm.expectEmit(true, true, true, true, address(validatorManager));
        emit ValidationPeriodEnded(validationID, ValidatorStatus.Completed);

        validatorManager.completeEndValidation(0);
    }

    function _mockSendWarpMessage(bytes memory payload, bytes32 expectedMessageID) internal {
        vm.mockCall(
            WARP_PRECOMPILE_ADDRESS,
            abi.encode(IWarpMessenger.sendWarpMessage.selector),
            abi.encode(expectedMessageID)
        );
        vm.expectCall(
            WARP_PRECOMPILE_ADDRESS, abi.encodeCall(IWarpMessenger.sendWarpMessage, payload)
        );
    }

    function _mockGetVerifiedWarpMessage(bytes memory expectedPayload, bool valid) internal {
        vm.mockCall(
            WARP_PRECOMPILE_ADDRESS,
            abi.encodeWithSelector(IWarpMessenger.getVerifiedWarpMessage.selector, uint32(0)),
            abi.encode(
                WarpMessage({
                    sourceChainID: P_CHAIN_BLOCKCHAIN_ID,
                    originSenderAddress: address(0),
                    payload: expectedPayload
                }),
                valid
            )
        );
        vm.expectCall(
            WARP_PRECOMPILE_ADDRESS, abi.encodeCall(IWarpMessenger.getVerifiedWarpMessage, 0)
        );
    }

    function _mockGetBlockchainID() internal {
        vm.mockCall(
            WARP_PRECOMPILE_ADDRESS,
            abi.encodeWithSelector(IWarpMessenger.getBlockchainID.selector),
            abi.encode(DEFAULT_SOURCE_BLOCKCHAIN_ID)
        );
        vm.expectCall(
            WARP_PRECOMPILE_ADDRESS, abi.encodeWithSelector(IWarpMessenger.getBlockchainID.selector)
        );
    }

    function _initializeValidatorRegistration(
        ValidatorRegistrationInput memory input,
        uint64 weight
    ) internal virtual returns (bytes32);

    function _initializeEndValidation(bytes32 validationID) internal virtual;

    function _beforeSend(uint256 amount, address spender) internal virtual;

    function _weightToValue(uint64 weight) internal virtual returns (uint256);

    function _valueToWeight(uint256 value) internal virtual returns (uint64);
}
// solhint-enable no-empty-blocks<|MERGE_RESOLUTION|>--- conflicted
+++ resolved
@@ -31,23 +31,15 @@
     address public constant WARP_PRECOMPILE_ADDRESS = 0x0200000000000000000000000000000000000005;
 
     uint64 public constant DEFAULT_WEIGHT = 1e6;
-<<<<<<< HEAD
     uint256 public constant DEFAULT_MINIMUM_STAKE_AMOUNT = 20e12;
     uint256 public constant DEFAULT_MAXIMUM_STAKE_AMOUNT = 1e22;
     uint64 public constant DEFAULT_CHURN_PERIOD = 1 hours;
-    uint64 public constant DEFAULT_MINIMUM_STAKE_DURATION = 24 hours;
     uint8 public constant DEFAULT_MAXIMUM_CHURN_PERCENTAGE = 20;
-=======
->>>>>>> bb8b32ce
     uint64 public constant DEFAULT_EXPIRY = 1000;
     uint8 public constant DEFAULT_MAXIMUM_HOURLY_CHURN = 0;
     uint64 public constant DEFAULT_REGISTRATION_TIMESTAMP = 1000;
-<<<<<<< HEAD
-    uint64 public constant DEFAULT_COMPLETION_TIMESTAMP = 2000;
     uint256 public constant DEFAULT_STARTING_TOTAL_WEIGHT = 1e10;
-=======
     uint64 public constant DEFAULT_COMPLETION_TIMESTAMP = 100_000;
->>>>>>> bb8b32ce
 
     ValidatorManager public validatorManager;
 
@@ -224,9 +216,11 @@
         // Second call should fail
         vm.expectRevert("ValidatorManager: maximum churn rate exceeded");
         _initializeValidatorRegistration(
-            DEFAULT_NODE_ID,
-            DEFAULT_REGISTRATION_TIMESTAMP + 1,
-            DEFAULT_BLS_PUBLIC_KEY,
+            ValidatorRegistrationInput({
+                nodeID: DEFAULT_NODE_ID,
+                registrationExpiry: DEFAULT_REGISTRATION_TIMESTAMP + 1,
+                blsPublicKey: DEFAULT_BLS_PUBLIC_KEY
+            }),
             _valueToWeight(DEFAULT_MINIMUM_STAKE_AMOUNT)
         );
     }
