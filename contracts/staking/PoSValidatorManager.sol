// (c) 2024, Ava Labs, Inc. All rights reserved.
// See the file LICENSE for licensing terms.

// SPDX-License-Identifier: Ecosystem

pragma solidity 0.8.25;

import {IPoSValidatorManager, Delegator} from "./interfaces/IPoSValidatorManager.sol";
import {PoSValidatorManagerSettings} from "./interfaces/IPoSValidatorManager.sol";
import {ValidatorManager} from "./ValidatorManager.sol";
import {Validator, ValidatorStatus} from "./interfaces/IValidatorManager.sol";
import {WarpMessage} from
    "@avalabs/subnet-evm-contracts@1.2.0/contracts/interfaces/IWarpMessenger.sol";
import {ValidatorMessages} from "./ValidatorMessages.sol";
import {IRewardCalculator} from "./interfaces/IRewardCalculator.sol";

abstract contract PoSValidatorManager is IPoSValidatorManager, ValidatorManager {
    // solhint-disable private-vars-leading-underscore
    /// @custom:storage-location erc7201:avalanche-icm.storage.PoSValidatorManager
    struct PoSValidatorManagerStorage {
        /// @notice The minimum amount of stake required to be a validator.
        uint256 _minimumStakeAmount;
        /// @notice The maximum amount of stake allowed to be a validator.
        uint256 _maximumStakeAmount;
        /// @notice The minimum amount of time a validator must be staked for.
        uint64 _minimumStakeDuration;
        /// @notice The reward calculator for this validator manager.
        IRewardCalculator _rewardCalculator;
<<<<<<< HEAD
        /// @notice Maps the validationID to the uptime of the validator.
        mapping(bytes32 validationID => uint64) _uptimes;
        /// @notice Maps the validationID to a mapping of delegator address to delegator information.
        mapping(bytes32 => mapping(address => Delegator)) _delegatorStakes;
        /// @notice Maps the validationID to a mapping of delegator address to pending register delegator messages.
        mapping(bytes32 => mapping(address => bytes)) _pendingRegisterDelegatorMessages;
        /// @notice Maps the validationID to a mapping of delegator address to pending end delegator messages.
        mapping(bytes32 => mapping(address => bytes)) _pendingEndDelegatorMessages;
=======
        mapping(bytes32 validationID => uint64) _validatorUptimes;
>>>>>>> 5cd47afb
    }
    // solhint-enable private-vars-leading-underscore

    // keccak256(abi.encode(uint256(keccak256("avalanche-icm.storage.PoSValidatorManager")) - 1)) & ~bytes32(uint256(0xff));
    // TODO: Unit test for storage slot and update slot
    bytes32 private constant _POS_VALIDATOR_MANAGER_STORAGE_LOCATION =
        0x4317713f7ecbdddd4bc99e95d903adedaa883b2e7c2551610bd13e2c7e473d00;

    // solhint-disable ordering
    function _getPoSValidatorManagerStorage()
        private
        pure
        returns (PoSValidatorManagerStorage storage $)
    {
        // solhint-disable-next-line no-inline-assembly
        assembly {
            $.slot := _POS_VALIDATOR_MANAGER_STORAGE_LOCATION
        }
    }

    // solhint-disable-next-line func-name-mixedcase
    function __POS_Validator_Manager_init(PoSValidatorManagerSettings calldata settings)
        internal
        onlyInitializing
    {
        __ValidatorManager_init(settings.baseSettings);
        __POS_Validator_Manager_init_unchained(
            settings.minimumStakeAmount,
            settings.maximumStakeAmount,
            settings.minimumStakeDuration,
            settings.rewardCalculator
        );
    }

    // solhint-disable-next-line func-name-mixedcase
    function __POS_Validator_Manager_init_unchained(
        uint256 minimumStakeAmount,
        uint256 maximumStakeAmount,
        uint64 minimumStakeDuration,
        IRewardCalculator rewardCalculator
    ) internal onlyInitializing {
        PoSValidatorManagerStorage storage s = _getPoSValidatorManagerStorage();
        s._minimumStakeAmount = minimumStakeAmount;
        s._maximumStakeAmount = maximumStakeAmount;
        s._minimumStakeDuration = minimumStakeDuration;
        s._rewardCalculator = rewardCalculator;
    }

    function initializeEndValidation(
        bytes32 validationID,
        bool includeUptimeProof,
        uint32 messageIndex
    ) external {
        if (includeUptimeProof) {
            PoSValidatorManagerStorage storage $ = _getPoSValidatorManagerStorage();
            (WarpMessage memory warpMessage, bool valid) =
                WARP_MESSENGER.getVerifiedWarpMessage(messageIndex);
            require(valid, "PoSValidatorManager: invalid warp message");

            require(
                warpMessage.sourceChainID == WARP_MESSENGER.getBlockchainID(),
                "PoSValidatorManager: invalid source chain ID"
            );
            require(
                warpMessage.originSenderAddress == address(0),
                "PoSValidatorManager: invalid origin sender address"
            );

            (bytes32 uptimeValidationID, uint64 uptime) =
                ValidatorMessages.unpackValidationUptimeMessage(warpMessage.payload);
            require(
                validationID == uptimeValidationID,
                "PoSValidatorManager: invalid uptime validation ID"
            );

            $._validatorUptimes[validationID] = uptime;
            emit ValidationUptimeUpdated(validationID, uptime);
        }

        _initializeEndValidation(validationID);
    }

    function _processStake(uint256 stakeAmount) internal virtual returns (uint64) {
        PoSValidatorManagerStorage storage $ = _getPoSValidatorManagerStorage();
        // Lock the stake in the contract.
        uint256 lockedValue = _lock(stakeAmount);
        uint64 weight = valueToWeight(lockedValue);

        // Ensure the weight is within the valid range.
        require(
            weight >= $._minimumStakeAmount && weight <= $._maximumStakeAmount,
            "PoSValidatorManager: Invalid stake amount"
        );
        return weight;
    }

    function valueToWeight(uint256 value) public pure returns (uint64) {
        return uint64(value / 1e12);
    }

    function weightToValue(uint64 weight) public pure returns (uint256) {
        return uint256(weight) * 1e12;
    }

    function _lock(uint256 value) internal virtual returns (uint256);
    function _unlock(uint256 value, address to) internal virtual;

    function _initializeDelegatorRegistration(
        bytes32 validationID,
        address delegator,
        uint64 weight
    ) internal nonReentrant {
        PoSValidatorManagerStorage storage $ = _getPoSValidatorManagerStorage();

        // Ensure the validation period is active
        Validator memory validator = _getValidator(validationID);
        require(
            validator.status == ValidatorStatus.Active, "ValidatorManager: Validator not active"
        );

        // Ensure the delegator is not already registered
        require(
            $._delegatorStakes[validationID][delegator].weight == 0,
            "ValidatorManager: Delegator already registered"
        );

        _checkAndUpdateChurnTracker(weight);

        // Submit the message to the Warp precompile.
        bytes memory setValidatorWeightPayload = ValidatorMessages
            .packSetSubnetValidatorWeightMessage(
            validationID, _getAndIncrementNonce(validationID), validator.weight + weight
        );
        $._pendingRegisterDelegatorMessages[validationID][delegator] = setValidatorWeightPayload;
        bytes32 messageID = WARP_MESSENGER.sendWarpMessage(setValidatorWeightPayload);

        // Store the delegator information
        $._delegatorStakes[validationID][delegator] = Delegator({
            weight: weight,
            startedAt: uint64(block.timestamp),
            endedAt: 0,
            status: ValidatorStatus.PendingAdded
        });

        emit DelegatorAdded(validationID, messageID, delegator, weight, block.timestamp);
    }

    function resendDelegatorRegistration(bytes32 validationID, address delegator) external {
        PoSValidatorManagerStorage storage $ = _getPoSValidatorManagerStorage();
        require(
            $._pendingRegisterDelegatorMessages[validationID][delegator].length > 0
                && $._delegatorStakes[validationID][delegator].status == ValidatorStatus.PendingAdded,
            "PoSValidatorManager: Delegator registration not pending"
        );

        // Submit the message to the Warp precompile.
        WARP_MESSENGER.sendWarpMessage($._pendingRegisterDelegatorMessages[validationID][delegator]);
    }

    function completeDelegatorRegistration(uint32 messageIndex, address delegator) external {
        PoSValidatorManagerStorage storage $ = _getPoSValidatorManagerStorage();

        // Unpack the Warp message
        WarpMessage memory warpMessage = _getPChainWarpMessage(messageIndex);
        (bytes32 validationID, uint64 nonce, uint64 weight) =
            ValidatorMessages.unpackSubnetValidatorWeightUpdateMessage(warpMessage.payload);
        require(
            $._pendingRegisterDelegatorMessages[validationID][delegator].length > 0
                && $._delegatorStakes[validationID][delegator].status == ValidatorStatus.PendingAdded,
            "PoSValidatorManager: Delegator registration not pending"
        );
        delete $._pendingRegisterDelegatorMessages[validationID][delegator];

        // Update the validator weight and delegator status
        Validator memory validator = _getValidator(validationID);
        require(
            $._delegatorStakes[validationID][delegator].weight + validator.weight == weight,
            "PoSValidatorManager: Invalid weight"
        );
        require(validator.messageNonce >= nonce, "PoSValidatorManager: Invalid nonce");
        validator.weight = weight;
        $._delegatorStakes[validationID][delegator].status = ValidatorStatus.Active;
        _setValidator(validationID, validator);

        emit DelegatorRegistered(
            validationID,
            delegator,
            $._delegatorStakes[validationID][delegator].weight,
            weight,
            block.timestamp
        );
    }

    function initializeEndDelegation(bytes32 validationID) external {
        PoSValidatorManagerStorage storage $ = _getPoSValidatorManagerStorage();

        // Ensure the delegator is active
        Delegator memory delegator = $._delegatorStakes[validationID][_msgSender()];
        require(
            delegator.status == ValidatorStatus.Active, "ValidatorManager: Delegator not active"
        );
        delegator.status = ValidatorStatus.PendingRemoved;
        delegator.endedAt = uint64(block.timestamp);

        $._delegatorStakes[validationID][_msgSender()] = delegator;

        Validator memory validator = _getValidator(validationID);
        require(validator.weight >= delegator.weight, "PoSValidatorManager: Invalid weight");

        // Submit the message to the Warp precompile.
        bytes memory setValidatorWeightPayload = ValidatorMessages
            .packSetSubnetValidatorWeightMessage(
            validationID, _getAndIncrementNonce(validationID), validator.weight - delegator.weight
        );
        $._pendingEndDelegatorMessages[validationID][_msgSender()] = setValidatorWeightPayload;
        bytes32 messageID = WARP_MESSENGER.sendWarpMessage(setValidatorWeightPayload);

        emit DelegatorRemovalInitialized(validationID, messageID, _msgSender(), block.timestamp);
    }

    function resendEndDelegation(bytes32 validationID, address delegator) external {
        PoSValidatorManagerStorage storage $ = _getPoSValidatorManagerStorage();
        require(
            $._pendingEndDelegatorMessages[validationID][delegator].length > 0
                && $._delegatorStakes[validationID][delegator].status == ValidatorStatus.PendingRemoved,
            "PoSValidatorManager: Delegator removal not pending"
        );
        WARP_MESSENGER.sendWarpMessage($._pendingEndDelegatorMessages[validationID][delegator]);
    }

    function completeEndDelegation(uint32 messageIndex, address delegator) external {
        PoSValidatorManagerStorage storage $ = _getPoSValidatorManagerStorage();

        // Unpack the Warp message
        WarpMessage memory warpMessage = _getPChainWarpMessage(messageIndex);
        (bytes32 validationID, uint64 nonce, uint64 weight) =
            ValidatorMessages.unpackSubnetValidatorWeightUpdateMessage(warpMessage.payload);
        require(
            $._pendingEndDelegatorMessages[validationID][delegator].length > 0
                && $._delegatorStakes[validationID][delegator].status == ValidatorStatus.PendingRemoved,
            "PoSValidatorManager: Delegator removal not pending"
        );
        delete $._pendingEndDelegatorMessages[validationID][delegator];

        // Update the validator weight and delegator status
        Validator memory validator = _getValidator(validationID);
        require(
            validator.weight - $._delegatorStakes[validationID][delegator].weight == weight,
            "PoSValidatorManager: Invalid weight"
        );
        require(validator.messageNonce >= nonce, "PoSValidatorManager: Invalid nonce");
        $._delegatorStakes[validationID][delegator].status = ValidatorStatus.Completed;
        validator.weight = weight;
        _setValidator(validationID, validator);

        emit DelegationEnded(validationID, delegator, weight);
    }
}<|MERGE_RESOLUTION|>--- conflicted
+++ resolved
@@ -26,7 +26,6 @@
         uint64 _minimumStakeDuration;
         /// @notice The reward calculator for this validator manager.
         IRewardCalculator _rewardCalculator;
-<<<<<<< HEAD
         /// @notice Maps the validationID to the uptime of the validator.
         mapping(bytes32 validationID => uint64) _uptimes;
         /// @notice Maps the validationID to a mapping of delegator address to delegator information.
@@ -35,9 +34,8 @@
         mapping(bytes32 => mapping(address => bytes)) _pendingRegisterDelegatorMessages;
         /// @notice Maps the validationID to a mapping of delegator address to pending end delegator messages.
         mapping(bytes32 => mapping(address => bytes)) _pendingEndDelegatorMessages;
-=======
+        /// @notice Maps the validationID to the uptime of the validator.
         mapping(bytes32 validationID => uint64) _validatorUptimes;
->>>>>>> 5cd47afb
     }
     // solhint-enable private-vars-leading-underscore
 
