--- conflicted
+++ resolved
@@ -157,13 +157,8 @@
         );
     }
 
-<<<<<<< HEAD
-    function testZeroDestinationChainID() public {
+    function testZeroDestinationBlockhainID() public {
         vm.expectRevert(_formatTokenSourceErrorMessage("zero destination blockchain ID"));
-=======
-    function testZeroDestinationBlockchainID() public {
-        vm.expectRevert(_formatERC20TokenSourceErrorMessage("zero destination blockchain ID"));
->>>>>>> bedf79b2
 
         new ERC20TokenSource(
             MOCK_TELEPORTER_REGISTRY_ADDRESS,
