--- conflicted
+++ resolved
@@ -52,15 +52,10 @@
         );
         vm.mockCall(
             MOCK_TELEPORTER_MESSENGER_ADDRESS,
-<<<<<<< HEAD
             abi.encodeWithSelector(
                 ITeleporterMessenger.sendCrossChainMessage.selector
             ),
             abi.encode(bytes32(uint256(1)))
-=======
-            abi.encodeWithSelector(ITeleporterMessenger.sendCrossChainMessage.selector),
-            abi.encode(1)
->>>>>>> 9753a749
         );
 
         vm.expectCall(
@@ -91,7 +86,6 @@
             teleporterMessageID: bytes32(uint256(1))
         });
 
-<<<<<<< HEAD
         TeleporterMessageInput
             memory expectedMessageInput = TeleporterMessageInput({
                 destinationBlockchainID: _DEFAULT_OTHER_CHAIN_ID,
@@ -108,11 +102,20 @@
                     _DEFAULT_TRANSFER_AMOUNT
                 )
             });
-=======
-        TeleporterMessageInput memory expectedMessageInput = TeleporterMessageInput({
-            destinationBlockchainID: _DEFAULT_OTHER_CHAIN_ID,
-            destinationAddress: _DEFAULT_OTHER_BRIDGE_ADDRESS,
-            feeInfo: TeleporterFeeInfo({
+
+        vm.expectCall(
+            MOCK_TELEPORTER_MESSENGER_ADDRESS,
+            abi.encodeCall(
+                ITeleporterMessenger.sendCrossChainMessage,
+                (expectedMessageInput)
+            )
+        );
+
+        nativeTokenSource.transferToDestination{
+            value: _DEFAULT_TRANSFER_AMOUNT
+        }(
+            _DEFAULT_RECIPIENT,
+            TeleporterFeeInfo({
                 feeTokenAddress: address(mockERC20),
                 amount: _DEFAULT_FEE_AMOUNT
             }),
@@ -120,7 +123,6 @@
             allowedRelayerAddresses: new address[](0),
             message: abi.encode(_DEFAULT_RECIPIENT, _DEFAULT_TRANSFER_AMOUNT)
         });
->>>>>>> 9753a749
 
         vm.expectCall(
             MOCK_TELEPORTER_MESSENGER_ADDRESS,
@@ -208,7 +210,6 @@
             abi.encode(ITokenSource.SourceAction.Burn, abi.encode(burnedTxFees + additionalTxFees))
         );
 
-<<<<<<< HEAD
         assertEq(
             burnedTxFees + additionalTxFees,
             nativeTokenSource.destinationBurnedTotal()
@@ -216,11 +217,6 @@
         assertEq(
             burnedTxFees + additionalTxFees,
             nativeTokenSource.BURNED_TX_FEES_ADDRESS().balance
-=======
-        assertEq(burnedTxFees + additionalTxFees, nativeTokenSource.destinationBurnedTotal());
-        assertEq(
-            burnedTxFees + additionalTxFees, nativeTokenSource.BURNED_TX_FEES_ADDRESS().balance
->>>>>>> 9753a749
         );
     }
 
@@ -332,13 +328,9 @@
     }
 
     function testInsufficientCollateral() public {
-<<<<<<< HEAD
         vm.expectRevert(
             _formatNativeTokenSourceErrorMessage("insufficient collateral")
         );
-=======
-        vm.expectRevert(_formatNativeTokenSourceErrorMessage("insufficient collateral"));
->>>>>>> 9753a749
 
         vm.prank(MOCK_TELEPORTER_MESSENGER_ADDRESS);
         nativeTokenSource.receiveTeleporterMessage(
