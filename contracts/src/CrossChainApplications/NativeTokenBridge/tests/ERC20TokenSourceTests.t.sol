--- conflicted
+++ resolved
@@ -52,15 +52,10 @@
         );
         vm.mockCall(
             MOCK_TELEPORTER_MESSENGER_ADDRESS,
-<<<<<<< HEAD
             abi.encodeWithSelector(
                 ITeleporterMessenger.sendCrossChainMessage.selector
             ),
             abi.encode(bytes32(uint256(1)))
-=======
-            abi.encodeWithSelector(ITeleporterMessenger.sendCrossChainMessage.selector),
-            abi.encode(1)
->>>>>>> 9753a749
         );
 
         vm.expectCall(
@@ -92,7 +87,6 @@
             teleporterMessageID: bytes32(uint256(1))
         });
 
-<<<<<<< HEAD
         TeleporterMessageInput
             memory expectedMessageInput = TeleporterMessageInput({
                 destinationBlockchainID: _DEFAULT_OTHER_CHAIN_ID,
@@ -109,19 +103,6 @@
                     _DEFAULT_TRANSFER_AMOUNT
                 )
             });
-=======
-        TeleporterMessageInput memory expectedMessageInput = TeleporterMessageInput({
-            destinationBlockchainID: _DEFAULT_OTHER_CHAIN_ID,
-            destinationAddress: _DEFAULT_OTHER_BRIDGE_ADDRESS,
-            feeInfo: TeleporterFeeInfo({
-                feeTokenAddress: address(mockERC20),
-                amount: _DEFAULT_FEE_AMOUNT
-            }),
-            requiredGasLimit: erc20TokenSource.MINT_NATIVE_TOKENS_REQUIRED_GAS(),
-            allowedRelayerAddresses: new address[](0),
-            message: abi.encode(_DEFAULT_RECIPIENT, _DEFAULT_TRANSFER_AMOUNT)
-        });
->>>>>>> 9753a749
 
         vm.expectCall(
             MOCK_TELEPORTER_MESSENGER_ADDRESS,
@@ -215,14 +196,10 @@
             abi.encode(ITokenSource.SourceAction.Burn, abi.encode(burnedTxFees + additionalTxFees))
         );
 
-<<<<<<< HEAD
         assertEq(
             burnedTxFees + additionalTxFees,
             erc20TokenSource.destinationBurnedTotal()
         );
-=======
-        assertEq(burnedTxFees + additionalTxFees, erc20TokenSource.destinationBurnedTotal());
->>>>>>> 9753a749
         assertEq(
             burnedTxFees + additionalTxFees,
             mockERC20.balanceOf(erc20TokenSource.BURNED_TX_FEES_ADDRESS())
@@ -274,13 +251,9 @@
     }
 
     function testZeroERC20ContractAddress() public {
-<<<<<<< HEAD
         vm.expectRevert(
             _formatERC20TokenSourceErrorMessage("zero ERC20 contract address")
         );
-=======
-        vm.expectRevert(_formatERC20TokenSourceErrorMessage("zero ERC20 contract address"));
->>>>>>> 9753a749
 
         new ERC20TokenSource(
             MOCK_TELEPORTER_MESSENGER_ADDRESS,
