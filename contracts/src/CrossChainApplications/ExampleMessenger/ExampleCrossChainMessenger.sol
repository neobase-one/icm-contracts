// (c) 2023, Ava Labs, Inc. All rights reserved.
// See the file LICENSE for licensing terms.

// SPDX-License-Identifier: Ecosystem

pragma solidity 0.8.18;

import {
    ITeleporterMessenger,
    TeleporterMessageInput,
    TeleporterFeeInfo
} from "../../Teleporter/ITeleporterMessenger.sol";
import {SafeERC20TransferFrom, SafeERC20} from "../../Teleporter/SafeERC20TransferFrom.sol";
import {TeleporterOwnerUpgradeable} from "../../Teleporter/upgrades/TeleporterOwnerUpgradeable.sol";
import {IERC20} from "@openzeppelin/contracts/token/ERC20/IERC20.sol";
import {ReentrancyGuard} from "@openzeppelin/contracts/security/ReentrancyGuard.sol";

/**
 * @dev ExampleCrossChainMessenger is an example contract that demonstrates how to send and receive
 * messages cross chain.
 */
contract ExampleCrossChainMessenger is ReentrancyGuard, TeleporterOwnerUpgradeable {
    using SafeERC20 for IERC20;

    // Messages sent to this contract.
    struct Message {
        address sender;
        string message;
    }

    mapping(bytes32 originBlockchainID => Message message) private _messages;

    /**
     * @dev Emitted when a message is submited to be sent.
     */
    event SendMessage(
        bytes32 indexed destinationBlockchainID,
        address indexed destinationAddress,
        address feeTokenAddress,
        uint256 feeAmount,
        uint256 requiredGasLimit,
        string message
    );

    /**
     * @dev Emitted when a new message is received from a given chain ID.
     */
    event ReceiveMessage(
        bytes32 indexed originBlockchainID, address indexed originSenderAddress, string message
    );

    constructor(address teleporterRegistryAddress)
        TeleporterOwnerUpgradeable(teleporterRegistryAddress)
    {}

    /**
     * @dev Sends a message to another chain.
     * @return The message ID of the newly sent message.
     */
    function sendMessage(
        bytes32 destinationBlockchainID,
        address destinationAddress,
        address feeTokenAddress,
        uint256 feeAmount,
        uint256 requiredGasLimit,
        string calldata message
    ) external nonReentrant returns (uint256) {
<<<<<<< HEAD
        ITeleporterMessenger teleporterMessenger = teleporterRegistry.getLatestTeleporter();
=======
        ITeleporterMessenger teleporterMessenger = _getTeleporterMessenger();
>>>>>>> bb14de49
        // For non-zero fee amounts, first transfer the fee to this contract, and then
        // allow the Teleporter contract to spend it.
        uint256 adjustedFeeAmount;
        if (feeAmount > 0) {
            adjustedFeeAmount =
                SafeERC20TransferFrom.safeTransferFrom(IERC20(feeTokenAddress), feeAmount);
            IERC20(feeTokenAddress).safeIncreaseAllowance(
                address(teleporterMessenger), adjustedFeeAmount
            );
        }

        emit SendMessage({
            destinationBlockchainID: destinationBlockchainID,
            destinationAddress: destinationAddress,
            feeTokenAddress: feeTokenAddress,
            feeAmount: adjustedFeeAmount,
            requiredGasLimit: requiredGasLimit,
            message: message
        });
        return teleporterMessenger.sendCrossChainMessage(
            TeleporterMessageInput({
                destinationBlockchainID: destinationBlockchainID,
                destinationAddress: destinationAddress,
                feeInfo: TeleporterFeeInfo({feeTokenAddress: feeTokenAddress, amount: adjustedFeeAmount}),
                requiredGasLimit: requiredGasLimit,
                allowedRelayerAddresses: new address[](0),
                message: abi.encode(message)
            })
        );
    }

    /**
     * @dev Returns the current message from another chain.
     * @return The sender of the message, and the message itself.
     */
    function getCurrentMessage(bytes32 originBlockchainID)
        external
        view
        returns (address, string memory)
    {
        Message memory messageInfo = _messages[originBlockchainID];
        return (messageInfo.sender, messageInfo.message);
    }

    /**
     * @dev See {TeleporterUpgradeable-receiveTeleporterMessage}.
     *
     * Receives a message from another chain.
     */
    function _receiveTeleporterMessage(
        bytes32 originBlockchainID,
        address originSenderAddress,
        bytes memory message
    ) internal override {
        // Store the message.
        string memory messageString = abi.decode(message, (string));
        _messages[originBlockchainID] = Message(originSenderAddress, messageString);
        emit ReceiveMessage(originBlockchainID, originSenderAddress, messageString);
    }
}<|MERGE_RESOLUTION|>--- conflicted
+++ resolved
@@ -6,9 +6,7 @@
 pragma solidity 0.8.18;
 
 import {
-    ITeleporterMessenger,
-    TeleporterMessageInput,
-    TeleporterFeeInfo
+    ITeleporterMessenger, TeleporterMessageInput, TeleporterFeeInfo
 } from "../../Teleporter/ITeleporterMessenger.sol";
 import {SafeERC20TransferFrom, SafeERC20} from "../../Teleporter/SafeERC20TransferFrom.sol";
 import {TeleporterOwnerUpgradeable} from "../../Teleporter/upgrades/TeleporterOwnerUpgradeable.sol";
@@ -45,13 +43,9 @@
     /**
      * @dev Emitted when a new message is received from a given chain ID.
      */
-    event ReceiveMessage(
-        bytes32 indexed originBlockchainID, address indexed originSenderAddress, string message
-    );
+    event ReceiveMessage(bytes32 indexed originBlockchainID, address indexed originSenderAddress, string message);
 
-    constructor(address teleporterRegistryAddress)
-        TeleporterOwnerUpgradeable(teleporterRegistryAddress)
-    {}
+    constructor(address teleporterRegistryAddress) TeleporterOwnerUpgradeable(teleporterRegistryAddress) {}
 
     /**
      * @dev Sends a message to another chain.
@@ -65,20 +59,13 @@
         uint256 requiredGasLimit,
         string calldata message
     ) external nonReentrant returns (uint256) {
-<<<<<<< HEAD
-        ITeleporterMessenger teleporterMessenger = teleporterRegistry.getLatestTeleporter();
-=======
         ITeleporterMessenger teleporterMessenger = _getTeleporterMessenger();
->>>>>>> bb14de49
         // For non-zero fee amounts, first transfer the fee to this contract, and then
         // allow the Teleporter contract to spend it.
         uint256 adjustedFeeAmount;
         if (feeAmount > 0) {
-            adjustedFeeAmount =
-                SafeERC20TransferFrom.safeTransferFrom(IERC20(feeTokenAddress), feeAmount);
-            IERC20(feeTokenAddress).safeIncreaseAllowance(
-                address(teleporterMessenger), adjustedFeeAmount
-            );
+            adjustedFeeAmount = SafeERC20TransferFrom.safeTransferFrom(IERC20(feeTokenAddress), feeAmount);
+            IERC20(feeTokenAddress).safeIncreaseAllowance(address(teleporterMessenger), adjustedFeeAmount);
         }
 
         emit SendMessage({
@@ -105,11 +92,7 @@
      * @dev Returns the current message from another chain.
      * @return The sender of the message, and the message itself.
      */
-    function getCurrentMessage(bytes32 originBlockchainID)
-        external
-        view
-        returns (address, string memory)
-    {
+    function getCurrentMessage(bytes32 originBlockchainID) external view returns (address, string memory) {
         Message memory messageInfo = _messages[originBlockchainID];
         return (messageInfo.sender, messageInfo.message);
     }
@@ -119,11 +102,10 @@
      *
      * Receives a message from another chain.
      */
-    function _receiveTeleporterMessage(
-        bytes32 originBlockchainID,
-        address originSenderAddress,
-        bytes memory message
-    ) internal override {
+    function _receiveTeleporterMessage(bytes32 originBlockchainID, address originSenderAddress, bytes memory message)
+        internal
+        override
+    {
         // Store the message.
         string memory messageString = abi.decode(message, (string));
         _messages[originBlockchainID] = Message(originSenderAddress, messageString);
