// (c) 2023, Ava Labs, Inc. All rights reserved.
// See the file LICENSE for licensing terms.

// SPDX-License-Identifier: Ecosystem

pragma solidity 0.8.18;

import "./IERC20Bridge.sol";
import "./BridgeToken.sol";
import "../../Teleporter/ITeleporterMessenger.sol";
import "../../Teleporter/ITeleporterReceiver.sol";
import "../../Teleporter/SafeERC20TransferFrom.sol";
import "../../Teleporter/upgrades/TeleporterRegistry.sol";
import "../../Teleporter/upgrades/TeleporterUpgradeable.sol";
import "@subnet-evm-contracts/interfaces/IWarpMessenger.sol";
import "@openzeppelin/contracts/token/ERC20/ERC20.sol";
import "@openzeppelin/contracts/token/ERC20/utils/SafeERC20.sol";
import "@openzeppelin/contracts/security/ReentrancyGuard.sol";
import "@openzeppelin/contracts/access/Ownable.sol";

/**
 * @dev Implementation of the {IERC20Bridge} interface.
 *
 * This implementation uses the {BridgeToken} contract to represent tokens on this chain, and uses
 * {ITeleporterMessenger} to send and receive messages to other chains.
 */
contract ERC20Bridge is
    IERC20Bridge,
    ITeleporterReceiver,
    ReentrancyGuard,
    TeleporterUpgradeable,
    Ownable
{
    using SafeERC20 for IERC20;

    struct WrappedTokenTransferInfo {
        bytes32 destinationChainID;
        address destinationBridgeAddress;
        address wrappedContractAddress;
        address recipient;
        uint256 totalAmount;
        uint256 primaryFeeAmount;
        uint256 secondaryFeeAmount;
    }

    address public constant WARP_PRECOMPILE_ADDRESS =
        0x0200000000000000000000000000000000000005;
    bytes32 public immutable currentChainID;

<<<<<<< HEAD
    // Used for sending and receiving Teleporter messages.
    ITeleporterMessenger public immutable teleporterMessenger;

=======
>>>>>>> 565293d5
    // Tracks which bridge tokens have been submitted to be created other bridge instances.
    // (destinationChainID, destinationBridgeAddress) -> nativeTokenContract -> tokenCreationSubmitted
    // Note that the existence of a bridge token in this mapping does not ensure that it exists on
    // the destination bridge because the message to create the new token may not have been
    // successfully delivered yet.
    mapping(bytes32 => mapping(address => mapping(address => bool)))
        public submittedBridgeTokenCreations;

    // Tracks the balances of native tokens sent to other bridge instances.
    // Bridges are not allowed to unwrap more than has been sent to them.
    // (destinationChainID, destinationBridgeAddress) -> nativeTokenContract -> balance
    mapping(bytes32 => mapping(address => mapping(address => uint256)))
        public bridgedBalances;

    // Set of bridge tokens created by this bridge instance.
    mapping(address => bool) public wrappedTokenContracts;

    // Tracks the wrapped bridge token contract address for each native token bridged to this bridge instance.
    // (nativeChainID, nativeBridgeAddress, nativeTokenAddress) -> bridgeTokenAddress
    mapping(bytes32 => mapping(address => mapping(address => address)))
        public nativeToWrappedTokens;

    uint256 public constant CREATE_BRIDGE_TOKENS_REQUIRED_GAS = 2_000_000;
    uint256 public constant MINT_BRIDGE_TOKENS_REQUIRED_GAS = 200_000;
    uint256 public constant TRANSFER_BRIDGE_TOKENS_REQUIRED_GAS = 300_000;

    /**
     * @dev Initializes the Teleporter messenger used for sending and receiving messages,
     * and initializes the current chain ID.
     */
    constructor(
        address teleporterRegistryAddress
    ) TeleporterUpgradeable(teleporterRegistryAddress) {
        currentChainID = WarpMessenger(WARP_PRECOMPILE_ADDRESS)
            .getBlockchainID();
    }

    /**
     * @dev See {IERC20Bridge-bridgeTokens}.
     *
     * Requirements:
     *
     * - `destinationChainID` cannot be the same as the current chain ID.
     * - For wrapped tokens, `totalAmount` must be greater than the sum of the primary and secondary fee amounts.
     * - For native tokens, `adjustedAmount` after safe transfer must be greater than the primary fee amount.
     */
    function bridgeTokens(
        bytes32 destinationChainID,
        address destinationBridgeAddress,
        address tokenContractAddress,
        address recipient,
        uint256 totalAmount,
        uint256 primaryFeeAmount,
        uint256 secondaryFeeAmount
    ) external nonReentrant {
        // Bridging tokens within a single chain is not allowed.
        require(
            destinationChainID != currentChainID,
            "ERC20Bridge: cannot bridge to same chain"
        );

        // Neither the recipient nor the destination bridge can be the zero address.
        require(recipient != address(0), "ERC20Bridge: zero recipient address");
        require(
            destinationBridgeAddress != address(0),
            "ERC20Bridge: zero destination bridge address"
        );

        // If the token to be bridged is an existing wrapped token of this bridge,
        // then handle it as an "unwrap" by burning the tokens, and sending a message
        // back to the native chain of the token.
        // Otherwise, handle it as a "wrap" by locking the tokens in this bridge instance,
        // and sending a message to the destination to mint new tokens.
        if (wrappedTokenContracts[tokenContractAddress]) {
            // The fee amounts are taken out of the total amount to be transferred.
            // In the wrapped token case, we know that the bridgeToken to be burned
            // is not a "fee/burn on transfer" token, since it was deployed by this
            // contract itself.
            require(
                totalAmount > primaryFeeAmount + secondaryFeeAmount,
                "ERC20Bridge: insufficient total amount"
            );

            return
                _processWrappedTokenTransfer(
                    WrappedTokenTransferInfo({
                        destinationChainID: destinationChainID,
                        destinationBridgeAddress: destinationBridgeAddress,
                        wrappedContractAddress: tokenContractAddress,
                        recipient: recipient,
                        totalAmount: totalAmount,
                        primaryFeeAmount: primaryFeeAmount,
                        secondaryFeeAmount: secondaryFeeAmount
                    })
                );
        }

        // Otherwise, this is a token "native" to this chain.
        require(
            submittedBridgeTokenCreations[destinationChainID][
                destinationBridgeAddress
            ][tokenContractAddress],
            "ERC20Bridge: invalid bridge token address"
        );

        // Lock tokens in this bridge instance. Supports "fee/burn on transfer" ERC20 token
        // implementations by only bridging the actual balance increase reflected by the call
        // to transferFrom.
        uint256 adjustedAmount = SafeERC20TransferFrom.safeTransferFrom(
            IERC20(tokenContractAddress),
            totalAmount
        );

        // Ensure that the adjusted amount is greater than the fee to be paid.
        // The secondary fee amount is not used in this case (and can assumed to be 0) since bridging
        // a native token to another chain only ever involves a single cross-chain message.
        require(
            adjustedAmount > primaryFeeAmount,
            "ERC20Bridge: insufficient adjusted amount"
        );

        return
            _processNativeTokenTransfer({
                destinationChainID: destinationChainID,
                destinationBridgeAddress: destinationBridgeAddress,
                nativeContractAddress: tokenContractAddress,
                recipient: recipient,
                totalAmount: adjustedAmount,
                feeAmount: primaryFeeAmount
            });
    }

    /**
     * @dev See {IERC20Bridge-submitCreateBridgeToken}.
     *
     * We allow for `submitCreateBridgeToken` to be called multiple times with the same bridge and token
     * information because a previous message may have been dropped or otherwise selectively not delivered.
     * If the bridge token already exists on the destination, we are sending a message that will
     * simply have no effect on the destination.
     *
     * Emits a {SubmitCreateBridgeToken} event.
     */
    function submitCreateBridgeToken(
        bytes32 destinationChainID,
        address destinationBridgeAddress,
        ERC20 nativeToken,
        address messageFeeAsset,
        uint256 messageFeeAmount
    ) external nonReentrant {
        require(
            destinationBridgeAddress != address(0),
            "ERC20Bridge: zero destination bridge address"
        );
        ITeleporterMessenger teleporterMessenger = teleporterRegistry
            .getLatestTeleporter();

        // For non-zero fee amounts, transfer the fee into the control of this contract first, and then
        // allow the Teleporter contract to spend it.
        uint256 adjustedFeeAmount = 0;
        if (messageFeeAmount > 0) {
            adjustedFeeAmount = SafeERC20TransferFrom.safeTransferFrom(
                IERC20(messageFeeAsset),
                messageFeeAmount
            );
            IERC20(messageFeeAsset).safeIncreaseAllowance(
                address(teleporterMessenger),
                adjustedFeeAmount
            );
        }

        // Create the calldata to create the bridge token on the destination chain.
        bytes memory messageData = encodeCreateBridgeTokenData(
            address(nativeToken),
            nativeToken.name(),
            nativeToken.symbol(),
            nativeToken.decimals()
        );

        // Send Teleporter message.
        uint256 messageID = teleporterMessenger.sendCrossChainMessage(
            TeleporterMessageInput({
                destinationChainID: destinationChainID,
                destinationAddress: destinationBridgeAddress,
                feeInfo: TeleporterFeeInfo({
                    contractAddress: messageFeeAsset,
                    amount: adjustedFeeAmount
                }),
                requiredGasLimit: CREATE_BRIDGE_TOKENS_REQUIRED_GAS,
                allowedRelayerAddresses: new address[](0),
                message: messageData
            })
        );

        submittedBridgeTokenCreations[destinationChainID][
            destinationBridgeAddress
        ][address(nativeToken)] = true;

        emit SubmitCreateBridgeToken(
            destinationChainID,
            destinationBridgeAddress,
            address(nativeToken),
            messageID
        );
    }

    /**
     * @dev See {ITeleporterReceiver-receiveTeleporterMessage}.
     *
     * Receives a Teleporter message and routes to the appropriate internal function call.
     */
    function receiveTeleporterMessage(
        bytes32 nativeChainID,
        address nativeBridgeAddress,
        bytes calldata message
    ) external onlyAllowedTeleporter {
        // Decode the payload to recover the action and corresponding function parameters
        (BridgeAction action, bytes memory actionData) = abi.decode(
            message,
            (BridgeAction, bytes)
        );

        // Route to the appropriate function.
        if (action == BridgeAction.Create) {
            (
                address nativeContractAddress,
                string memory nativeName,
                string memory nativeSymbol,
                uint8 nativeDecimals
            ) = abi.decode(actionData, (address, string, string, uint8));
            _createBridgeToken({
                nativeChainID: nativeChainID,
                nativeBridgeAddress: nativeBridgeAddress,
                nativeContractAddress: nativeContractAddress,
                nativeName: nativeName,
                nativeSymbol: nativeSymbol,
                nativeDecimals: nativeDecimals
            });
        } else if (action == BridgeAction.Mint) {
            (
                address nativeContractAddress,
                address recipient,
                uint256 amount
            ) = abi.decode(actionData, (address, address, uint256));
            _mintBridgeTokens(
                nativeChainID,
                nativeBridgeAddress,
                nativeContractAddress,
                recipient,
                amount
            );
        } else if (action == BridgeAction.Transfer) {
            (
                bytes32 destinationChainID,
                address destinationBridgeAddress,
                address nativeContractAddress,
                address recipient,
                uint256 totalAmount,
                uint256 secondaryFeeAmount
            ) = abi.decode(
                    actionData,
                    (bytes32, address, address, address, uint256, uint256)
                );
            _transferBridgeTokens({
                sourceChainID: nativeChainID,
                sourceBridgeAddress: nativeBridgeAddress,
                destinationChainID: destinationChainID,
                destinationBridgeAddress: destinationBridgeAddress,
                nativeContractAddress: nativeContractAddress,
                recipient: recipient,
                totalAmount: totalAmount,
                secondaryFeeAmount: secondaryFeeAmount
            });
        } else {
            revert("ERC20Bridge: invalid action");
        }
    }

    /**
     * @dev See {TeleporterUpgradeable-updateMinTeleporterVersion}
     *
     * Updates the minimum Teleporter version allowed for receiving on this contract
     * to the latest version registered in the {TeleporterRegistry}.
     * Restricted to only owners of the contract.
     * Emits a {MinTeleporterVersionUpdated} event.
     */
    function updateMinTeleporterVersion() external override onlyOwner {
        uint256 oldMinTeleporterVersion = minTeleporterVersion;
        minTeleporterVersion = teleporterRegistry.getLatestVersion();
        emit MinTeleporterVersionUpdated(
            oldMinTeleporterVersion,
            minTeleporterVersion
        );
    }

    /**
     * @dev Encodes the parameters for the Create action to be decoded and executed on the destination.
     */
    function encodeCreateBridgeTokenData(
        address nativeContractAddress,
        string memory nativeName,
        string memory nativeSymbol,
        uint8 nativeDecimals
    ) public pure returns (bytes memory) {
        // ABI encode the Create action and corresponding parameters for the createBridgeToken
        // call to to be decoded and executed on the destination.
        bytes memory paramsData = abi.encode(
            nativeContractAddress,
            nativeName,
            nativeSymbol,
            nativeDecimals
        );
        return abi.encode(BridgeAction.Create, paramsData);
    }

    /**
     * @dev Encodes the parameters for the Mint action to be decoded and executed on the destination.
     */
    function encodeMintBridgeTokensData(
        address nativeContractAddress,
        address recipient,
        uint256 bridgeAmount
    ) public pure returns (bytes memory) {
        // ABI encode the Mint action and corresponding parameters for the mintBridgeTokens
        // call to to be decoded and executed on the destination.
        bytes memory paramsData = abi.encode(
            nativeContractAddress,
            recipient,
            bridgeAmount
        );
        return abi.encode(BridgeAction.Mint, paramsData);
    }

    /**
     * @dev Encodes the parameters for the Transfer action to be decoded and executed on the destination.
     */
    function encodeTransferBridgeTokensData(
        bytes32 destinationChainID,
        address destinationBridgeAddress,
        address nativeContractAddress,
        address recipient,
        uint256 amount,
        uint256 feeAmount
    ) public pure returns (bytes memory) {
        // ABI encode the Transfer action and corresponding parameters for the transferBridgeToken
        // call to to be decoded and executed on the destination.
        // solhint-disable-next-line func-named-parameters
        bytes memory paramsData = abi.encode(
            destinationChainID,
            destinationBridgeAddress,
            nativeContractAddress,
            recipient,
            amount,
            feeAmount
        );
        return abi.encode(BridgeAction.Transfer, paramsData);
    }

    /**
     * @dev Teleporter message receiver for creating a new bridge token on this chain.
     *
     * Emits a {CreateBridgeToken} event.
     *
     * Note: This function is only called within `receiveTeleporterMessage`, which can only be
     * called by the Teleporter messenger.
     */
    function _createBridgeToken(
        bytes32 nativeChainID,
        address nativeBridgeAddress,
        address nativeContractAddress,
        string memory nativeName,
        string memory nativeSymbol,
        uint8 nativeDecimals
    ) private {
        // Check that the bridge token doesn't already exist.
        require(
            nativeToWrappedTokens[nativeChainID][nativeBridgeAddress][
                nativeContractAddress
            ] == address(0),
            "ERC20Bridge: bridge token already exists"
        );

        address bridgeTokenAddress = address(
            new BridgeToken({
                sourceChainID: nativeChainID,
                sourceBridge: nativeBridgeAddress,
                sourceAsset: nativeContractAddress,
                tokenName: nativeName,
                tokenSymbol: nativeSymbol,
                tokenDecimals: nativeDecimals
            })
        );

        wrappedTokenContracts[bridgeTokenAddress] = true;
        nativeToWrappedTokens[nativeChainID][nativeBridgeAddress][
            nativeContractAddress
        ] = bridgeTokenAddress;

        emit CreateBridgeToken(
            nativeChainID,
            nativeBridgeAddress,
            nativeContractAddress,
            bridgeTokenAddress
        );
    }

    /**
     * @dev Teleporter message receiver for minting of an existing bridge token on this chain.
     *
     * Emits a {MintBridgeTokens} event.
     *
     * Note: This function is only called within `receiveTeleporterMessage`, which can only be
     * called by the Teleporter messenger.
     */
    function _mintBridgeTokens(
        bytes32 nativeChainID,
        address nativeBridgeAddress,
        address nativeContractAddress,
        address recipient,
        uint256 amount
    ) private nonReentrant {
        // The recipient cannot be the zero address.
        require(recipient != address(0), "ERC20Bridge: zero recipient address");

        // Check that a bridge token exists for this native asset.
        // If not, one needs to be created by the delivery of a "createBridgeToken" message first
        // before this mint can be processed. Once the bridge token is create, this message
        // could then be retried to mint the tokens.
        address bridgeTokenAddress = nativeToWrappedTokens[nativeChainID][
            nativeBridgeAddress
        ][nativeContractAddress];
        require(
            bridgeTokenAddress != address(0),
            "ERC20Bridge: bridge token does not exist"
        );

        // Mint the wrapped tokens.
        BridgeToken(bridgeTokenAddress).mint(recipient, amount);
        emit MintBridgeTokens(bridgeTokenAddress, recipient, amount);
    }

    /**
     * @dev Teleporter message receiver for handling bridge tokens transfers back from another chain
     * and optionally routing them to a different third chain.
     *
     * Note: This function is only called within `receiveTeleporterMessage`, which can only be
     * called by the Teleporter messenger.
     */
    function _transferBridgeTokens(
        bytes32 sourceChainID,
        address sourceBridgeAddress,
        bytes32 destinationChainID,
        address destinationBridgeAddress,
        address nativeContractAddress,
        address recipient,
        uint256 totalAmount,
        uint256 secondaryFeeAmount
    ) private nonReentrant {
        // Neither the recipient nor the destination bridge can be the zero address.
        require(recipient != address(0), "ERC20Bridge: zero recipient address");
        require(
            destinationBridgeAddress != address(0),
            "ERC20Bridge: zero destination bridge address"
        );

        // Check that the bridge returning the tokens has sufficient balance to do so.
        uint256 currentBalance = bridgedBalances[sourceChainID][
            sourceBridgeAddress
        ][nativeContractAddress];
        require(
            currentBalance >= totalAmount,
            "ERC20Bridge: insufficient balance"
        );

        bridgedBalances[sourceChainID][sourceBridgeAddress][
            nativeContractAddress
        ] = currentBalance - totalAmount;

        // If the destination chain ID and bridge is this bridge instance, then release the tokens back to the recipient.
        // In this case, since there is no secondary Teleporter message, the secondary fee amount is not used.
        if (destinationChainID == currentChainID) {
            require(
                destinationBridgeAddress == address(this),
                "ERC20Bridge: invalid destination bridge address"
            );

            // Transfer tokens to the recipient.
            // We don't need have a special case for handling "fee/burn on transfer" ERC20 token implementations
            // here because the amount actually transfered to the user in the ERC20 contract (whether or not
            // it's less than totalAmount) is the amount the user receives from this completed bridge transfer,
            // which is out of control of the bridge contract itself.
            IERC20(nativeContractAddress).safeTransfer(recipient, totalAmount);
            return;
        }

        // Otherwise, re-bridge the tokens on to their ultimate destination.
        // The tokens are already locked in this contract from when they were previously bridged.
        // We deduct the balance from bridge instance that sent this message, and now will increment the
        // balance of the destination bridge instance.
        return
            _processNativeTokenTransfer({
                destinationChainID: destinationChainID,
                destinationBridgeAddress: destinationBridgeAddress,
                nativeContractAddress: nativeContractAddress,
                recipient: recipient,
                totalAmount: totalAmount,
                feeAmount: secondaryFeeAmount
            });
    }

    /**
     * @dev Increments the balance of the native tokens bridged to the specified bridge instance and
     * sends a Teleporter message to have the destination bridge mint the new tokens. The tokens to be
     * bridge must already be locked in this contract before calling.
     *
     * Emits a {BridgeTokens} event.
     * Requirements:
     *
     * - `destinationChainID` cannot be the same as the current chain ID.
     * - can not do nested bridging of wrapped tokens.
     */
    function _processNativeTokenTransfer(
        bytes32 destinationChainID,
        address destinationBridgeAddress,
        address nativeContractAddress,
        address recipient,
        uint256 totalAmount,
        uint256 feeAmount
    ) private {
        // Do not allow nested bridging of wrapped tokens.
        require(
            !wrappedTokenContracts[nativeContractAddress],
            "ERC20Bridge: cannot bridge wrapped token"
        );

        // Bridging tokens within a single chain is not allowed.
        // This function is called by bridgeTokens and transferBridgeTokens which both already make this check,
        // so this check is redundant but left in for clarity.
        require(
            destinationChainID != currentChainID,
            "ERC20Bridge: cannot bridge to same chain"
        );
        ITeleporterMessenger teleporterMessenger = teleporterRegistry
            .getLatestTeleporter();

        // Allow the Teleporter messenger to spend the fee amount.
        if (feeAmount > 0) {
            IERC20(nativeContractAddress).safeIncreaseAllowance(
                address(teleporterMessenger),
                feeAmount
            );
        }

        // Update balances.
        uint256 bridgeAmount = totalAmount - feeAmount;
        bridgedBalances[destinationChainID][destinationBridgeAddress][
            nativeContractAddress
        ] += bridgeAmount;

        // Send Teleporter message.
        bytes memory messageData = encodeMintBridgeTokensData(
            nativeContractAddress,
            recipient,
            bridgeAmount
        );

        uint256 messageID = teleporterMessenger.sendCrossChainMessage(
            TeleporterMessageInput({
                destinationChainID: destinationChainID,
                destinationAddress: destinationBridgeAddress,
                feeInfo: TeleporterFeeInfo({
                    contractAddress: nativeContractAddress,
                    amount: feeAmount
                }),
                requiredGasLimit: MINT_BRIDGE_TOKENS_REQUIRED_GAS,
                allowedRelayerAddresses: new address[](0),
                message: messageData
            })
        );

        emit BridgeTokens({
            tokenContractAddress: nativeContractAddress,
            destinationChainID: destinationChainID,
            teleporterMessageID: messageID,
            destinationBridgeAddress: destinationBridgeAddress,
            recipient: recipient,
            amount: bridgeAmount
        });
    }

    /**
     * @dev Processes a wrapped token transfer by burning the tokens and sending a Teleporter message
     * to the native chain and bridge of the wrapped asset that was burned.
     *
     * It is the caller's responsibility to ensure that the wrapped token contract is supported by this bridge instance.
     * Emits a {BridgeTokens} event.
     */
    function _processWrappedTokenTransfer(
        WrappedTokenTransferInfo memory wrappedTransferInfo
    ) private {
        ITeleporterMessenger teleporterMessenger = teleporterRegistry
            .getLatestTeleporter();

        // If necessary, transfer the primary fee amount to this contract and approve the
        // Teleporter messenger to spend it when the first message back to the native subnet
        // is submitted. The secondary fee amount is then handled by the native subnet when
        // submitting a message to the destination chain, if applicable.
        uint256 adjustedPrimaryFeeAmount = 0;
        if (wrappedTransferInfo.primaryFeeAmount > 0) {
            // We know that the ERC20 contract is not a "fee on transfer" or "burn on transfer" contract
            // because it is a BridgeToken contract instance that was deployed by this contract itself.
            // However, we still use safeTransferFrom for completeness.
            adjustedPrimaryFeeAmount = SafeERC20TransferFrom.safeTransferFrom(
                IERC20(wrappedTransferInfo.wrappedContractAddress),
                wrappedTransferInfo.primaryFeeAmount
            );
            IERC20(wrappedTransferInfo.wrappedContractAddress)
                .safeIncreaseAllowance(
                    address(teleporterMessenger),
                    adjustedPrimaryFeeAmount
                );
        }

        // Burn the wrapped tokens to be bridged.
        // The bridge amount is the total amount minus the original fee amount. Even if the adjusted fee amount
        // is less than the original fee amount, the original amount is the portion that is spent out of the total
        // amount. We know that the burnFrom call will decrease the total supply by bridgeAmount because the
        // bridgeToken contract was deployed by this contract itself and does not implement "fee on burn" functionality.
        uint256 bridgeAmount = wrappedTransferInfo.totalAmount -
            wrappedTransferInfo.primaryFeeAmount;
        BridgeToken bridgeToken = BridgeToken(
            wrappedTransferInfo.wrappedContractAddress
        );
        bridgeToken.burnFrom(msg.sender, bridgeAmount);

        // If the destination chain ID is the native chain ID for the wrapped token, the bridge address must also match.
        // This is because you are not allowed to bridge a token within its native chain.
        bytes32 nativeChainID = bridgeToken.nativeChainID();
        address nativeBridgeAddress = bridgeToken.nativeBridge();
        if (wrappedTransferInfo.destinationChainID == nativeChainID) {
            require(
                wrappedTransferInfo.destinationBridgeAddress ==
                    nativeBridgeAddress,
                "ERC20Bridge: invalid destination bridge address"
            );
        }

        // Send a message to the native chain and bridge of the wrapped asset that was burned.
        // The message includes the destination chain ID  and bridge contract, which will differ from the native
        // ones in the event that the tokens are being bridge from one non-native chain to another with two hops.
        bytes memory messageData = encodeTransferBridgeTokensData({
            destinationChainID: wrappedTransferInfo.destinationChainID,
            destinationBridgeAddress: wrappedTransferInfo
                .destinationBridgeAddress,
            nativeContractAddress: bridgeToken.nativeAsset(),
            recipient: wrappedTransferInfo.recipient,
            amount: bridgeAmount,
            feeAmount: wrappedTransferInfo.secondaryFeeAmount
        });

        uint256 messageID = teleporterMessenger.sendCrossChainMessage(
            TeleporterMessageInput({
                destinationChainID: nativeChainID,
                destinationAddress: nativeBridgeAddress,
                feeInfo: TeleporterFeeInfo({
                    contractAddress: wrappedTransferInfo.wrappedContractAddress,
                    amount: adjustedPrimaryFeeAmount
                }),
                requiredGasLimit: TRANSFER_BRIDGE_TOKENS_REQUIRED_GAS,
                allowedRelayerAddresses: new address[](0),
                message: messageData
            })
        );
        emit BridgeTokens({
            tokenContractAddress: wrappedTransferInfo.wrappedContractAddress,
            destinationChainID: wrappedTransferInfo.destinationChainID,
            teleporterMessageID: messageID,
            destinationBridgeAddress: wrappedTransferInfo
                .destinationBridgeAddress,
            recipient: wrappedTransferInfo.recipient,
            amount: bridgeAmount
        });
    }
}<|MERGE_RESOLUTION|>--- conflicted
+++ resolved
@@ -47,12 +47,6 @@
         0x0200000000000000000000000000000000000005;
     bytes32 public immutable currentChainID;
 
-<<<<<<< HEAD
-    // Used for sending and receiving Teleporter messages.
-    ITeleporterMessenger public immutable teleporterMessenger;
-
-=======
->>>>>>> 565293d5
     // Tracks which bridge tokens have been submitted to be created other bridge instances.
     // (destinationChainID, destinationBridgeAddress) -> nativeTokenContract -> tokenCreationSubmitted
     // Note that the existence of a bridge token in this mapping does not ensure that it exists on
