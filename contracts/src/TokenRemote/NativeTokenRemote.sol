--- conflicted
+++ resolved
@@ -9,113 +9,8 @@
 import {Initializable} from "../utils/Initializable.sol";
 import {TokenRemoteSettings} from "./interfaces/ITokenRemote.sol";
 
-<<<<<<< HEAD
 contract NativeTokenRemote is NativeTokenRemoteUpgradeable {
     constructor(
-=======
-/**
- * @title NativeTokenRemote
- * @notice This contract is an {INativeTokenRemote} that receives tokens from its specifed {TokenHome} instance,
- * and represents the received tokens as the native token on this chain.
- * @custom:security-contact https://github.com/ava-labs/avalanche-interchain-token-transfer/blob/main/SECURITY.md
- */
-contract NativeTokenRemote is
-    INativeTokenRemote,
-    IWrappedNativeToken,
-    ERC20Upgradeable,
-    TokenRemote
-{
-    using Address for address payable;
-
-    // solhint-disable private-vars-leading-underscore
-    /// @custom:storage-location erc7201:avalanche-ictt.storage.NativeTokenRemote
-    struct NativeTokenRemoteStorage {
-        /**
-         * @notice Percentage of burned transaction fees that will be rewarded to a relayer delivering
-         * the message created by calling calling reportBurnedTxFees().
-         */
-        uint256 _burnedFeesReportingRewardPercentage;
-        /**
-         * @notice Total number of tokens minted by this contract through the native minter precompile.
-         */
-        uint256 _totalMinted;
-        /**
-         * @notice The balance of BURNED_TX_FEES_ADDRESS the last time burned fees were reported to the TokenHome instance.
-         */
-        uint256 _lastestBurnedFeesReported;
-    }
-    // solhint-enable private-vars-leading-underscore
-
-    // keccak256(abi.encode(uint256(keccak256("avalanche-ictt.storage.NativeTokenRemote")) - 1)) & ~bytes32(uint256(0xff));
-    bytes32 private constant _NATIVE_TOKEN_REMOTE_STORAGE_LOCATION =
-        0x914a9547f6c3ddce1d5efbd9e687708f0d1d408ce129e8e1a88bce4f40e29500;
-
-    // solhint-disable ordering
-    function _getNativeTokenRemoteStorage()
-        private
-        pure
-        returns (NativeTokenRemoteStorage storage $)
-    {
-        // solhint-disable-next-line no-inline-assembly
-        assembly {
-            $.slot := _NATIVE_TOKEN_REMOTE_STORAGE_LOCATION
-        }
-    }
-
-    /**
-     * @notice The address where the burned transaction fees are credited.
-     *
-     * @dev Defined as BLACKHOLE_ADDRESS at
-     * https://github.com/ava-labs/subnet-evm/blob/v0.6.0/constants/constants.go
-     * C-Chain value found at https://github.com/ava-labs/coreth/blob/v0.13.2/constants/constants.go
-     * It is a system-reserved address by default in subnet-evm and coreth, and transfers cannot be sent here manually.
-     */
-    address public constant BURNED_TX_FEES_ADDRESS = 0x0100000000000000000000000000000000000000;
-
-    /**
-     * @notice The address where native tokens are sent in order to be burned to transfer to other chains.
-     *
-     * @dev This address is distinct from {BURNED_TX_FEES_ADDRESS} so that the amount of burned transaction
-     * fees and burned transferred amounts can be tracked separately.
-     * This address was chosen arbitrarily.
-     */
-    address public constant BURNED_FOR_TRANSFER_ADDRESS = 0x0100000000000000000000000000000000010203;
-
-    /**
-     * @notice Address used to blackhole funds on the home chain, effectively burning them.
-     *
-     * @dev When reporting burned transaction fee amounts, this address is used as the recipient
-     * address for the funds to be sent to be burned on the home chain.
-     * This address was chosen arbitrarily.
-     */
-    address public constant HOME_CHAIN_BURN_ADDRESS = 0x0100000000000000000000000000000000010203;
-
-    /**
-     * @notice The native minter precompile.
-     */
-    INativeMinter public constant NATIVE_MINTER =
-        INativeMinter(0x0200000000000000000000000000000000000001);
-
-    /**
-     * @dev When modifier is used, the function can only be called after the contract is fully collelateralized,
-     * accounting for the initialReserveImbalance.
-     */
-    modifier onlyWhenCollateralized() {
-        require(getIsCollateralized(), "NativeTokenRemote: contract undercollateralized");
-        _;
-    }
-
-    /**
-     * @notice Initializes this token TokenRemote instance to receive tokens from the specified TokenHome instance,
-     * and represents the received tokens with the native token on this chain.
-     * @param settings Constructor settings for this token TokenRemote instance.
-     * @param nativeAssetSymbol The symbol of the native asset.
-     * @param initialReserveImbalance The initial reserve imbalance that must be collateralized before minting.
-     * @param burnedFeesReportingRewardPercentage_ The percentage of burned transaction fees
-     * that will be rewarded to sender of the report.
-     */
-    function initialize(
->>>>>>> 62d3bf7b
         TokenRemoteSettings memory settings,
         string memory nativeAssetSymbol,
         uint256 initialReserveImbalance,
@@ -128,256 +23,4 @@
             burnedFeesReportingRewardPercentage_
         );
     }
-<<<<<<< HEAD
-=======
-
-    // solhint-disable-next-line func-name-mixedcase
-    function __NativeTokenRemote_init(
-        TokenRemoteSettings memory settings,
-        string memory nativeAssetSymbol,
-        uint256 initialReserveImbalance,
-        uint256 burnedFeesReportingRewardPercentage_
-    ) internal onlyInitializing {
-        require(initialReserveImbalance != 0, "NativeTokenRemote: zero initial reserve imbalance");
-        __ERC20_init(nativeAssetSymbol, nativeAssetSymbol);
-        __TokenRemote_init(settings, initialReserveImbalance, 18);
-        __NativeTokenRemote_init_unchained(burnedFeesReportingRewardPercentage_);
-    }
-
-    // solhint-disable-next-line func-name-mixedcase
-    function __NativeTokenRemote_init_unchained(uint256 burnedFeesReportingRewardPercentage_)
-        internal
-        onlyInitializing
-    {
-        NativeTokenRemoteStorage storage $ = _getNativeTokenRemoteStorage();
-        require(burnedFeesReportingRewardPercentage_ < 100, "NativeTokenRemote: invalid percentage");
-        $._burnedFeesReportingRewardPercentage = burnedFeesReportingRewardPercentage_;
-    }
-    // solhint-enable ordering
-
-    /**
-     * @dev Receives native token with no calldata provided. The tokens are credited to the sender's
-     * wrapped native token balance.
-     */
-    receive() external payable {
-        deposit();
-    }
-
-    /**
-     * @dev Fallback function for receiving native tokens. The tokens are credited to the sender's
-     * wrapped native token balance.
-     */
-    fallback() external payable {
-        deposit();
-    }
-
-    /**
-     * @dev See {INativeTokenTransferrer-send}.
-     */
-    function send(SendTokensInput calldata input) external payable onlyWhenCollateralized {
-        _send(input, msg.value);
-    }
-
-    /**
-     * @dev See {INativeTokenTransferrer-sendAndCall}
-     */
-    function sendAndCall(SendAndCallInput calldata input) external payable onlyWhenCollateralized {
-        _sendAndCall(input, msg.value);
-    }
-
-    /**
-     * @dev See {INativeTokenRemote-reportBurnedTxFees}.
-     */
-    function reportBurnedTxFees(uint256 requiredGasLimit) external sendNonReentrant {
-        NativeTokenRemoteStorage storage $ = _getNativeTokenRemoteStorage();
-        uint256 burnAddressBalance = BURNED_TX_FEES_ADDRESS.balance;
-        require(
-            burnAddressBalance > $._lastestBurnedFeesReported,
-            "NativeTokenRemote: burn address balance not greater than last report"
-        );
-
-        uint256 burnedDifference = burnAddressBalance - $._lastestBurnedFeesReported;
-        uint256 reward = (burnedDifference * $._burnedFeesReportingRewardPercentage) / 100;
-        uint256 burnedTxFees = burnedDifference - reward;
-        $._lastestBurnedFeesReported = burnAddressBalance;
-
-        if (reward > 0) {
-            // Re-mint the native tokens to this contract, and then deposit them to be the wrapped
-            // native token (ERC20) representation, such that they can be used as a Teleporter
-            // message fee.
-            _mintNativeCoin(address(this), reward);
-            _mint(address(this), reward);
-        }
-
-        // Check that the scaled amount on the TokenHome instance will be non-zero.
-        require(
-            TokenScalingUtils.removeTokenScale(
-                getTokenMultiplier(), getMultiplyOnRemote(), burnedTxFees
-            ) > 0,
-            "NativeTokenRemote: zero scaled amount to report burn"
-        );
-
-        // Report the burned amount to the TokenHome instance.
-        TransferrerMessage memory message = TransferrerMessage({
-            messageType: TransferrerMessageType.SINGLE_HOP_SEND,
-            payload: abi.encode(
-                SingleHopSendMessage({recipient: HOME_CHAIN_BURN_ADDRESS, amount: burnedTxFees})
-            )
-        });
-
-        bytes32 messageID = _sendTeleporterMessage(
-            TeleporterMessageInput({
-                destinationBlockchainID: getTokenHomeBlockchainID(),
-                destinationAddress: getTokenHomeAddress(),
-                feeInfo: TeleporterFeeInfo({feeTokenAddress: address(this), amount: reward}),
-                requiredGasLimit: requiredGasLimit,
-                allowedRelayerAddresses: new address[](0),
-                message: abi.encode(message)
-            })
-        );
-
-        emit ReportBurnedTxFees({teleporterMessageID: messageID, feesBurned: burnedTxFees});
-    }
-
-    /**
-     * @dev See {IWrappedNativeToken-withdraw}.
-     *
-     * Note: {IWrappedNativeToken-withdraw} should not be confused with {TokenRemote-_withdraw}.
-     * {IWrappedNativeToken-withdraw} is the external method to redeem a wrapped native token (ERC20) balance
-     * for the native token itself. {TokenRemote-_withdraw} is the internal method used when
-     * processing token transfers.
-     */
-    function withdraw(uint256 amount) external {
-        emit Withdrawal(_msgSender(), amount);
-        _burn(_msgSender(), amount);
-        payable(_msgSender()).sendValue(amount);
-    }
-
-    /**
-     * @dev See {IWrappedNativeToken-deposit}.
-     */
-    function deposit() public payable {
-        emit Deposit(_msgSender(), msg.value);
-        _mint(_msgSender(), msg.value);
-    }
-
-    /**
-     * @dev See {INativeTokenRemote-totalNativeAssetSupply}.
-     *
-     * Note: {INativeTokenRemote-totalNativeAssetSupply} should not be confused with {IERC20-totalSupply}
-     * {INativeTokenRemote-totalNativeAssetSupply} returns the supply of the native asset of the chain,
-     * accounting for the amounts that have been transferred in and out of the chain as well as burnt transaction
-     * fees. The {initialReserveBalance} is included in this supply since it is in circulation on this
-     * chain even prior to it being backed by collateral on the TokenHome instance.
-     * {IERC20-totalSupply} returns the supply of the native asset held by this contract
-     * that is represented as an ERC20.
-     */
-    function totalNativeAssetSupply() public view returns (uint256) {
-        NativeTokenRemoteStorage storage $ = _getNativeTokenRemoteStorage();
-        uint256 burned = BURNED_TX_FEES_ADDRESS.balance + BURNED_FOR_TRANSFER_ADDRESS.balance;
-        uint256 created = $._totalMinted + getInitialReserveImbalance();
-        return created - burned;
-    }
-
-    function getTotalMinted() external view returns (uint256) {
-        return _getNativeTokenRemoteStorage()._totalMinted;
-    }
-
-    /**
-     * @dev See {TokenRemote-_withdraw}
-     */
-    function _withdraw(address recipient, uint256 amount) internal virtual override {
-        emit TokensWithdrawn(recipient, amount);
-        _mintNativeCoin(recipient, amount);
-    }
-
-    /**
-     * @dev See {TokenRemote-_burn}
-     *
-     * This is the internal {_burn} method called when transferring tokens to another chain.
-     * The tokens to be burnt are already held by this contract. To burn the tokens, send the
-     * native token amount to the BURNED_FOR_TRANSFER_ADDRESS.
-     */
-    function _burn(uint256 amount) internal virtual override returns (uint256) {
-        payable(BURNED_FOR_TRANSFER_ADDRESS).sendValue(amount);
-        return amount;
-    }
-
-    /**
-     * @dev See {TokenRemote-_handleSendAndCall}
-     *
-     * Mints the tokens to this contract, and send them to the recipient contract as a
-     * part of the call to {INativeSendAndCallReceiver-receiveTokens} on the recipient contract.
-     * If the call fails, the amount is sent to the fallback recipient.
-     *
-     * Note: If the recipient contract does not properly handle the full msg.value sent,
-     * the balance can be locked in the recipient contract. Receiving contracts must make
-     * sure to properly handle the balance to ensure it does not get locked improperly.
-     */
-    function _handleSendAndCall(
-        SingleHopCallMessage memory message,
-        uint256 amount
-    ) internal virtual override {
-        // Mint the tokens to this contract address.
-        _mintNativeCoin(address(this), amount);
-
-        // Encode the call to {INativeSendAndCallReceiver-receiveTokens}
-        bytes memory payload = abi.encodeCall(
-            INativeSendAndCallReceiver.receiveTokens,
-            (
-                message.sourceBlockchainID,
-                message.originTokenTransferrerAddress,
-                message.originSenderAddress,
-                message.recipientPayload
-            )
-        );
-
-        // Call the recipient contract with the given payload, gas amount, and value.
-        bool success = CallUtils._callWithExactGasAndValue(
-            message.recipientGasLimit, amount, message.recipientContract, payload
-        );
-
-        // If the call failed, send the funds to the fallback recipient.
-        if (success) {
-            emit CallSucceeded(message.recipientContract, amount);
-        } else {
-            emit CallFailed(message.recipientContract, amount);
-            payable(message.fallbackRecipient).sendValue(amount);
-        }
-    }
-
-    /**
-     * @notice See {TokenRemote-_handleFees}
-     *
-     * If the {feeTokenAddress} is this contract, use the internal ERC20 calls
-     * to transfer the tokens directly. Otherwise, use the {SafeERC20TransferFrom} library
-     * to transfer the tokens.
-     */
-    function _handleFees(
-        address feeTokenAddress,
-        uint256 feeAmount
-    ) internal virtual override returns (uint256) {
-        if (feeAmount == 0) {
-            return 0;
-        }
-        // If the {feeTokenAddress} is this contract, then just deposit the tokens directly.
-        if (feeTokenAddress == address(this)) {
-            _spendAllowance(_msgSender(), address(this), feeAmount);
-            _transfer(_msgSender(), address(this), feeAmount);
-            return feeAmount;
-        }
-        return
-            SafeERC20TransferFrom.safeTransferFrom(IERC20(feeTokenAddress), _msgSender(), feeAmount);
-    }
-
-    /**
-     * @dev Mints coins to the recipient through the NativeMinter precompile.
-     */
-    function _mintNativeCoin(address recipient, uint256 amount) private {
-        NativeTokenRemoteStorage storage $ = _getNativeTokenRemoteStorage();
-        $._totalMinted += amount;
-        // Calls NativeMinter precompile through INativeMinter interface.
-        NATIVE_MINTER.mintNativeCoin(recipient, amount);
-    }
->>>>>>> 62d3bf7b
 }