// (c) 2024, Ava Labs, Inc. All rights reserved.
// See the file LICENSE for licensing terms.

// SPDX-License-Identifier: Ecosystem

pragma solidity 0.8.18;

import {TeleporterMessageInput, TeleporterFeeInfo} from "@teleporter/ITeleporterMessenger.sol";
import {TeleporterOwnerUpgradeable} from "@teleporter/upgrades/TeleporterOwnerUpgradeable.sol";
import {
    ITeleporterTokenBridge,
    SendTokensInput,
    SendAndCallInput,
    BridgeMessageType,
    BridgeMessage,
    SingleHopSendMessage,
    SingleHopCallMessage,
    MultiHopSendMessage,
    MultiHopCallMessage
} from "./interfaces/ITeleporterTokenBridge.sol";
import {IWarpMessenger} from
    "@avalabs/subnet-evm-contracts@1.2.0/contracts/interfaces/IWarpMessenger.sol";

/**
 * THIS IS AN EXAMPLE CONTRACT THAT USES UN-AUDITED CODE.
 * DO NOT USE THIS CODE IN PRODUCTION.
 */

/**
 * @title TeleporterTokenDestination
 * @dev Abstract contract for a Teleporter token bridge that receives tokens from a {TeleporterTokenSource} in exchange for the tokens of this token bridge instance.
 *
 * @custom:security-contact https://github.com/ava-labs/teleporter-token-bridge/blob/main/SECURITY.md
 */
abstract contract TeleporterTokenDestination is
    ITeleporterTokenBridge,
    TeleporterOwnerUpgradeable
{
    /// @notice The blockchain ID of the chain this contract is deployed on.
    bytes32 public immutable blockchainID;

    /// @notice The blockchain ID of the source chain this contract receives tokens from.
    bytes32 public immutable sourceBlockchainID;
    /// @notice The address of the source token bridge instance this contract receives tokens from.
    address public immutable tokenSourceAddress;
    /// @notice The ERC20 token this contract uses to pay for Teleporter fees.
    address public immutable feeTokenAddress;

    /**
     * @notice Fixed gas cost for performing a multihop transfer on the `sourceBlockchainID`,
     * before forwarding to the final destination bridge instance.
     */
    uint256 public constant MULTIHOP_REQUIRED_GAS = 220_000;

    /**
     * @notice The amount gas added to the required gas limit for a multihop call message
     * for each byte of the recipient payload.
     */
    uint256 public constant MULTIHOP_CALL_GAS_PER_BYTE = 1_000;

    /**
     * @notice Initializes this destination token bridge instance to receive
     * tokens from the specified source blockchain and token bridge instance.
     */
    constructor(
        address teleporterRegistryAddress,
        address teleporterManager,
        bytes32 sourceBlockchainID_,
        address tokenSourceAddress_,
        address feeTokenAddress_
    ) TeleporterOwnerUpgradeable(teleporterRegistryAddress, teleporterManager) {
        blockchainID = IWarpMessenger(0x0200000000000000000000000000000000000005).getBlockchainID();
        require(
            sourceBlockchainID_ != bytes32(0),
            "TeleporterTokenDestination: zero source blockchain ID"
        );
        require(
            sourceBlockchainID_ != blockchainID,
            "TeleporterTokenDestination: cannot deploy to same blockchain as source"
        );
        require(
            tokenSourceAddress_ != address(0),
            "TeleporterTokenDestination: zero token source address"
        );
        require(
            feeTokenAddress_ != address(0), "TeleporterTokenDestination: zero fee token address"
        );
        sourceBlockchainID = sourceBlockchainID_;
        tokenSourceAddress = tokenSourceAddress_;
        feeTokenAddress = feeTokenAddress_;
    }

    /**
     * @notice Sends tokens to the specified destination token bridge instance.
     *
     * @dev Burns the bridged amount, and uses Teleporter to send a cross chain message.
     * Tokens can be sent to the same blockchain this bridge instance is deployed on,
     * to another destination bridge instance.
     * Requirements:
     *
     * - `input.destinationBridgeAddress` cannot be the zero address
     * - `input.recipient` cannot be the zero address
     * - `amount` must be greater than 0
     * - `amount` must be greater than `input.primaryFee`
     */
    function _send(SendTokensInput calldata input, uint256 amount) internal virtual {
        require(input.recipient != address(0), "TeleporterTokenDestination: zero recipient address");
        require(input.requiredGasLimit != 0, "TeleporterTokenDestination: zero required gas limit");
        amount = _prepareSend(
            input.destinationBlockchainID,
            input.destinationBridgeAddress,
            amount,
            input.primaryFee,
            input.secondaryFee
        );

        // Deposit the tokens sent from the user to the bridge,
        // and set to adjusted amount after deposit.
        amount = _deposit(amount);
        require(
            amount > input.primaryFee + input.secondaryFee,
            "TeleporterTokenDestination: insufficient amount to cover fees"
        );

        // Burn tokens, except for the primary fee, which is kept for teleporter rewards.
        amount -= input.primaryFee;
        _burn(amount);

        uint256 scaledAmount = _scaleTokens(amount, false);
        require(scaledAmount > 0, "NativeTokenDestination: insufficient tokens to transfer");

        // If the destination blockchain is the source blockchain,
        // no multihop is needed. Only the required gas limit for the Teleporter message back to
        // `sourceBlockchainID` is needed, which is provided by `input.requiredGasLimit`.
        // Else, there will be a multihop transfer to the final destination.
        // The first hop back to `sourceBlockchainID` requires `MULTIHOP_REQUIRED_GAS`,
        // and the second hop to the final destination requires `input.requiredGasLimit`.
        BridgeMessage memory message;
        uint256 messageRequiredGasLimit = input.requiredGasLimit;
        if (input.destinationBlockchainID == sourceBlockchainID) {
            // If the destination blockchain is the source bridge instance's blockchain,
            // the destination bridge address must match the token source address,
            // and no secondary fee is needed.
            require(
                input.destinationBridgeAddress == tokenSourceAddress,
                "TeleporterTokenDestination: invalid destination bridge address"
            );
            require(input.secondaryFee == 0, "TeleporterTokenDestination: non-zero secondary fee");
            message = BridgeMessage({
                messageType: BridgeMessageType.SINGLE_HOP_SEND,
                amount: amount,
                payload: abi.encode(SingleHopSendMessage({recipient: input.recipient}))
            });
        } else {
            // If the destination blockchain ID is this blockchian, the destination
            // bridge address must be a differet contract. This is a multi-hop case to
            // a different bridge contract on this chain.
            if (input.destinationBlockchainID == blockchainID) {
                require(
                    input.destinationBridgeAddress != address(this),
                    "TeleporterTokenDestination: invalid destination bridge address"
                );
            }
            message = BridgeMessage({
                messageType: BridgeMessageType.MULTI_HOP_SEND,
                amount: amount,
                payload: abi.encode(
                    MultiHopSendMessage({
                        destinationBlockchainID: input.destinationBlockchainID,
                        destinationBridgeAddress: input.destinationBridgeAddress,
                        recipient: input.recipient,
                        secondaryFee: input.secondaryFee,
                        secondaryGasLimit: input.requiredGasLimit
                    })
                    )
            });
            messageRequiredGasLimit = MULTIHOP_REQUIRED_GAS;
        }

<<<<<<< HEAD
        bytes32 messageID = _sendTeleporterMessage(
            TeleporterMessageInput({
                destinationBlockchainID: sourceBlockchainID,
                destinationAddress: tokenSourceAddress,
                feeInfo: TeleporterFeeInfo({feeTokenAddress: feeTokenAddress, amount: input.primaryFee}),
                requiredGasLimit: messageRequiredGasLimit,
                allowedRelayerAddresses: new address[](0),
                message: abi.encode(message)
            })
        );

        emit TokensSent(messageID, msg.sender, input, amount);
    }

    function _sendAndCall(SendAndCallInput memory input, uint256 amount) internal virtual {
        require(
            input.recipientContract != address(0),
            "TeleporterTokenDestination: zero recipient contract address"
        );
        require(input.requiredGasLimit > 0, "TeleporterTokenDestination: zero required gas limit");
        require(input.recipientGasLimit > 0, "TeleporterTokenDestination: zero recipient gas limit");
        require(
            input.recipientGasLimit < input.requiredGasLimit,
            "TeleporterTokenDestation: invalid recipient gas limit"
        );
        require(
            input.fallbackRecipient != address(0),
            "TeleporterTokenDestination: zero fallback recipient address"
        );
        amount = _prepareSend(
            input.destinationBlockchainID,
            input.destinationBridgeAddress,
            amount,
            input.primaryFee,
            input.secondaryFee
        );

        BridgeMessage memory message;
        uint256 messageRequiredGasLimit = input.requiredGasLimit;
        if (input.destinationBlockchainID == sourceBlockchainID) {
            // If the destination blockchain is the source bridge instance's blockchain,
            // the destination bridge address must match the token source address.
            require(
                input.destinationBridgeAddress == tokenSourceAddress,
                "TeleporterTokenDestination: invalid destination bridge address"
            );

            message = BridgeMessage({
                messageType: BridgeMessageType.SINGLE_HOP_CALL,
                amount: amount,
                payload: abi.encode(
                    SingleHopCallMessage({
                        recipientContract: input.recipientContract,
                        recipientPayload: input.recipientPayload,
                        recipientGasLimit: input.recipientGasLimit,
                        fallbackRecipient: input.fallbackRecipient
                    })
                    )
            });
        } else {
            // If the destination blockchain ID is this blockchian, the destination
            // bridge address must be a differet contract. This is a multi-hop case to
            // a different bridge contract on this chain.
            if (input.destinationBlockchainID == blockchainID) {
                require(
                    input.destinationBridgeAddress != address(this),
                    "TeleporterTokenDestination: invalid destination bridge address"
                );
            }

            message = BridgeMessage({
                messageType: BridgeMessageType.MULTI_HOP_CALL,
                amount: amount,
                payload: abi.encode(
                    MultiHopCallMessage({
                        destinationBlockchainID: input.destinationBlockchainID,
                        destinationBridgeAddress: input.destinationBridgeAddress,
                        recipientContract: input.recipientContract,
                        recipientPayload: input.recipientPayload,
                        requiredGasLimit: input.requiredGasLimit,
                        recipientGasLimit: input.recipientGasLimit,
                        fallbackRecipient: input.fallbackRecipient,
                        secondaryFee: input.secondaryFee
                    })
                    )
            });
            messageRequiredGasLimit =
                MULTIHOP_REQUIRED_GAS + (MULTIHOP_CALL_GAS_PER_BYTE * input.recipientPayload.length);
        }

        // Send message to the destination bridge address
=======
>>>>>>> aa141678
        bytes32 messageID = _sendTeleporterMessage(
            TeleporterMessageInput({
                destinationBlockchainID: sourceBlockchainID,
                destinationAddress: tokenSourceAddress,
                feeInfo: TeleporterFeeInfo({feeTokenAddress: feeTokenAddress, amount: input.primaryFee}),
                requiredGasLimit: messageRequiredGasLimit,
                allowedRelayerAddresses: new address[](0),
<<<<<<< HEAD
                message: abi.encode(message)
            })
        );

        emit TokensAndCallSent(messageID, msg.sender, input, amount);
=======
                message: abi.encode(
                    SendTokensInput({
                        destinationBlockchainID: input.destinationBlockchainID,
                        destinationBridgeAddress: input.destinationBridgeAddress,
                        recipient: input.recipient,
                        primaryFee: input.secondaryFee,
                        secondaryFee: 0,
                        requiredGasLimit: secondHopRequiredGas
                    }),
                    scaledAmount
                    )
            })
        );

        emit SendTokens(messageID, msg.sender, input, scaledAmount);
>>>>>>> aa141678
    }

    /**
     * @notice Verifies the source token bridge instance, and withdraws the amount to the recipient address.
     *
     * @dev See {ITeleporterUpgradeable-_receiveTeleporterMessage}
     */
    function _receiveTeleporterMessage(
        bytes32 sourceBlockchainID_,
        address originSenderAddress,
        bytes memory message
    ) internal virtual override {
        require(
            sourceBlockchainID_ == sourceBlockchainID,
            "TeleporterTokenDestination: invalid source chain"
        );
        require(
            originSenderAddress == tokenSourceAddress,
            "TeleporterTokenDestination: invalid token source address"
        );
        BridgeMessage memory bridgeMessage = abi.decode(message, (BridgeMessage));

        // Destination contracts should only ever receive single-hop messages because
        // multi-hop messages are always routed through the source contract.
        if (bridgeMessage.messageType == BridgeMessageType.SINGLE_HOP_SEND) {
            SingleHopSendMessage memory payload =
                abi.decode(bridgeMessage.payload, (SingleHopSendMessage));
            emit TokensWithdrawn(payload.recipient, bridgeMessage.amount);
            _withdraw(payload.recipient, bridgeMessage.amount);
        } else if (bridgeMessage.messageType == BridgeMessageType.SINGLE_HOP_CALL) {
            SingleHopCallMessage memory payload =
                abi.decode(bridgeMessage.payload, (SingleHopCallMessage));
            _handleSendAndCall(payload, bridgeMessage.amount);
        } else {
            revert("TeleporterTokenDestination: invalid message type");
        }
    }

    /**
     * @notice Deposits tokens from the sender to this contract,
     * and returns the adjusted amount of tokens deposited.
     * @param amount is initial amount sent to this contract.
     * @return The actual amount deposited to this contract.
     */
    function _deposit(uint256 amount) internal virtual returns (uint256);

    /**
     * @notice Withdraws tokens to the recipient address.
     * @param recipient The address to withdraw tokens to
     * @param amount The amount of tokens to withdraw
     */
    function _withdraw(address recipient, uint256 amount) internal virtual;

    /**
     * @notice Burns a fee adjusted amount of tokens that the user
     * has deposited to this token bridge instance.
     * @param amount The amount of tokens to burn
     */
    function _burn(uint256 amount) internal virtual;

<<<<<<< HEAD
    function _handleSendAndCall(
        SingleHopCallMessage memory message,
        uint256 amount
    ) internal virtual;

    function _prepareSend(
        bytes32 destinationBlockchainID,
        address destinationBridgeAddress,
        uint256 amount,
        uint256 primaryFee,
        uint256 secondaryFee
    ) private returns (uint256) {
        require(
            destinationBlockchainID != bytes32(0),
            "TeleporterTokenDestination: zero destination blockchain ID"
        );
        require(
            destinationBridgeAddress != address(0),
            "TeleporterTokenDestination: zero destination bridge address"
        );

        // Deposit the funds sent from the user to the bridge,
        // and set to adjusted amount after deposit
        amount = _deposit(amount);
        require(
            amount > primaryFee + secondaryFee,
            "TeleporterTokenDestination: insufficient amount to cover fees"
        );

        amount -= primaryFee;
        _burn(amount);

        return amount;
    }
=======
    /**
     * @dev Scales `value` based on `tokenMultiplier` and the direction of the transfer.
     * Should be used for all tokens being transferred to/from other subnets.
     */
    function _scaleTokens(uint256 value, bool isReceive) internal view virtual returns (uint256);
>>>>>>> aa141678
}<|MERGE_RESOLUTION|>--- conflicted
+++ resolved
@@ -113,21 +113,6 @@
             input.primaryFee,
             input.secondaryFee
         );
-
-        // Deposit the tokens sent from the user to the bridge,
-        // and set to adjusted amount after deposit.
-        amount = _deposit(amount);
-        require(
-            amount > input.primaryFee + input.secondaryFee,
-            "TeleporterTokenDestination: insufficient amount to cover fees"
-        );
-
-        // Burn tokens, except for the primary fee, which is kept for teleporter rewards.
-        amount -= input.primaryFee;
-        _burn(amount);
-
-        uint256 scaledAmount = _scaleTokens(amount, false);
-        require(scaledAmount > 0, "NativeTokenDestination: insufficient tokens to transfer");
 
         // If the destination blockchain is the source blockchain,
         // no multihop is needed. Only the required gas limit for the Teleporter message back to
@@ -177,7 +162,6 @@
             messageRequiredGasLimit = MULTIHOP_REQUIRED_GAS;
         }
 
-<<<<<<< HEAD
         bytes32 messageID = _sendTeleporterMessage(
             TeleporterMessageInput({
                 destinationBlockchainID: sourceBlockchainID,
@@ -269,8 +253,6 @@
         }
 
         // Send message to the destination bridge address
-=======
->>>>>>> aa141678
         bytes32 messageID = _sendTeleporterMessage(
             TeleporterMessageInput({
                 destinationBlockchainID: sourceBlockchainID,
@@ -278,29 +260,11 @@
                 feeInfo: TeleporterFeeInfo({feeTokenAddress: feeTokenAddress, amount: input.primaryFee}),
                 requiredGasLimit: messageRequiredGasLimit,
                 allowedRelayerAddresses: new address[](0),
-<<<<<<< HEAD
                 message: abi.encode(message)
             })
         );
 
         emit TokensAndCallSent(messageID, msg.sender, input, amount);
-=======
-                message: abi.encode(
-                    SendTokensInput({
-                        destinationBlockchainID: input.destinationBlockchainID,
-                        destinationBridgeAddress: input.destinationBridgeAddress,
-                        recipient: input.recipient,
-                        primaryFee: input.secondaryFee,
-                        secondaryFee: 0,
-                        requiredGasLimit: secondHopRequiredGas
-                    }),
-                    scaledAmount
-                    )
-            })
-        );
-
-        emit SendTokens(messageID, msg.sender, input, scaledAmount);
->>>>>>> aa141678
     }
 
     /**
@@ -322,18 +286,19 @@
             "TeleporterTokenDestination: invalid token source address"
         );
         BridgeMessage memory bridgeMessage = abi.decode(message, (BridgeMessage));
+        uint256 scaledAmount = _scaleTokens(bridgeMessage.amount, true);
 
         // Destination contracts should only ever receive single-hop messages because
         // multi-hop messages are always routed through the source contract.
         if (bridgeMessage.messageType == BridgeMessageType.SINGLE_HOP_SEND) {
             SingleHopSendMessage memory payload =
                 abi.decode(bridgeMessage.payload, (SingleHopSendMessage));
-            emit TokensWithdrawn(payload.recipient, bridgeMessage.amount);
-            _withdraw(payload.recipient, bridgeMessage.amount);
+            emit TokensWithdrawn(payload.recipient, scaledAmount);
+            _withdraw(payload.recipient, scaledAmount);
         } else if (bridgeMessage.messageType == BridgeMessageType.SINGLE_HOP_CALL) {
             SingleHopCallMessage memory payload =
                 abi.decode(bridgeMessage.payload, (SingleHopCallMessage));
-            _handleSendAndCall(payload, bridgeMessage.amount);
+            _handleSendAndCall(payload, scaledAmount);
         } else {
             revert("TeleporterTokenDestination: invalid message type");
         }
@@ -361,11 +326,16 @@
      */
     function _burn(uint256 amount) internal virtual;
 
-<<<<<<< HEAD
     function _handleSendAndCall(
         SingleHopCallMessage memory message,
         uint256 amount
     ) internal virtual;
+
+    /**
+     * @dev Scales `value` based on `tokenMultiplier` and the direction of the transfer.
+     * Should be used for all tokens being transferred to/from other subnets.
+     */
+    function _scaleTokens(uint256 value, bool isReceive) internal view virtual returns (uint256);
 
     function _prepareSend(
         bytes32 destinationBlockchainID,
@@ -394,13 +364,9 @@
         amount -= primaryFee;
         _burn(amount);
 
-        return amount;
-    }
-=======
-    /**
-     * @dev Scales `value` based on `tokenMultiplier` and the direction of the transfer.
-     * Should be used for all tokens being transferred to/from other subnets.
-     */
-    function _scaleTokens(uint256 value, bool isReceive) internal view virtual returns (uint256);
->>>>>>> aa141678
+        uint256 scaledAmount = _scaleTokens(amount, false);
+        require(scaledAmount > 0, "NativeTokenDestination: insufficient tokens to transfer");
+
+        return scaledAmount;
+    }
 }