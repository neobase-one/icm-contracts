--- conflicted
+++ resolved
@@ -16,28 +16,20 @@
     function testPauseTeleporterAddressBasic() public {
         // Check that the teleporterAddress is not paused initially
         vm.prank(teleporterAddress);
-<<<<<<< HEAD
         app.receiveTeleporterMessage(
             DEFAULT_ORIGIN_BLOCKCHAIN_ID,
             DEFAULT_ORIGIN_ADDRESS,
             ""
         );
-=======
-        app.receiveTeleporterMessage(DEFAULT_ORIGIN_CHAIN_ID, DEFAULT_ORIGIN_ADDRESS, "");
->>>>>>> 9753a749
         // Check that teleporterAddress can not deliver messages once paused
         _pauseTeleporterAddressSuccess(app, teleporterAddress);
         vm.expectRevert(_formatTeleporterUpgradeableErrorMessage("Teleporter address paused"));
         vm.prank(teleporterAddress);
-<<<<<<< HEAD
         app.receiveTeleporterMessage(
             DEFAULT_ORIGIN_BLOCKCHAIN_ID,
             DEFAULT_ORIGIN_ADDRESS,
             ""
         );
-=======
-        app.receiveTeleporterMessage(DEFAULT_ORIGIN_CHAIN_ID, DEFAULT_ORIGIN_ADDRESS, "");
->>>>>>> 9753a749
     }
 
     function testAlreadyPausedTeleporterAddress() public {
@@ -45,15 +37,11 @@
         _pauseTeleporterAddressSuccess(app, teleporterAddress);
         vm.expectRevert(_formatTeleporterUpgradeableErrorMessage("Teleporter address paused"));
         vm.prank(teleporterAddress);
-<<<<<<< HEAD
         app.receiveTeleporterMessage(
             DEFAULT_ORIGIN_BLOCKCHAIN_ID,
             DEFAULT_ORIGIN_ADDRESS,
             ""
         );
-=======
-        app.receiveTeleporterMessage(DEFAULT_ORIGIN_CHAIN_ID, DEFAULT_ORIGIN_ADDRESS, "");
->>>>>>> 9753a749
         // Check that teleporterAddress can not be paused again
         vm.expectRevert(_formatTeleporterUpgradeableErrorMessage("address already paused"));
         app.pauseTeleporterAddress(teleporterAddress);
@@ -68,34 +56,25 @@
 
         // Check that the teleporterAddress is not paused initially
         vm.prank(teleporterAddress);
-<<<<<<< HEAD
         app.receiveTeleporterMessage(
             DEFAULT_ORIGIN_BLOCKCHAIN_ID,
             DEFAULT_ORIGIN_ADDRESS,
             ""
         );
-=======
-        app.receiveTeleporterMessage(DEFAULT_ORIGIN_CHAIN_ID, DEFAULT_ORIGIN_ADDRESS, "");
->>>>>>> 9753a749
 
         // Check that teleporterAddress can not deliver messages once paused
         _pauseTeleporterAddressSuccess(app, teleporterAddress);
         vm.expectRevert(_formatTeleporterUpgradeableErrorMessage("Teleporter address paused"));
         vm.prank(teleporterAddress);
-<<<<<<< HEAD
         app.receiveTeleporterMessage(
             DEFAULT_ORIGIN_BLOCKCHAIN_ID,
             DEFAULT_ORIGIN_ADDRESS,
             ""
         );
-=======
-        app.receiveTeleporterMessage(DEFAULT_ORIGIN_CHAIN_ID, DEFAULT_ORIGIN_ADDRESS, "");
->>>>>>> 9753a749
 
         // Check that after updating mininum Teleporter version, the address is still paused
         _updateMinTeleporterVersionSuccess(app, teleporterRegistry.latestVersion());
         vm.prank(teleporterAddress);
-<<<<<<< HEAD
         vm.expectRevert(
             _formatTeleporterUpgradeableErrorMessage(
                 "Teleporter address paused"
@@ -106,10 +85,6 @@
             DEFAULT_ORIGIN_ADDRESS,
             ""
         );
-=======
-        vm.expectRevert(_formatTeleporterUpgradeableErrorMessage("Teleporter address paused"));
-        app.receiveTeleporterMessage(DEFAULT_ORIGIN_CHAIN_ID, DEFAULT_ORIGIN_ADDRESS, "");
->>>>>>> 9753a749
     }
 
     function testPauseBeforeRegister() public {
@@ -126,7 +101,6 @@
 
         // Check that the new Teleporter address is paused
         vm.prank(newTeleporterAddress);
-<<<<<<< HEAD
         vm.expectRevert(
             _formatTeleporterUpgradeableErrorMessage(
                 "Teleporter address paused"
@@ -137,10 +111,6 @@
             DEFAULT_ORIGIN_ADDRESS,
             ""
         );
-=======
-        vm.expectRevert(_formatTeleporterUpgradeableErrorMessage("Teleporter address paused"));
-        app.receiveTeleporterMessage(DEFAULT_ORIGIN_CHAIN_ID, DEFAULT_ORIGIN_ADDRESS, "");
->>>>>>> 9753a749
     }
 
     function testPauseZeroAddress() public {
