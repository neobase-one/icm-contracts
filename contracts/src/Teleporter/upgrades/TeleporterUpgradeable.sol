// (c) 2023, Ava Labs, Inc. All rights reserved.
// See the file LICENSE for licensing terms.

// SPDX-License-Identifier: Ecosystem

pragma solidity 0.8.18;

import {TeleporterRegistry} from "./TeleporterRegistry.sol";
import {ITeleporterReceiver} from "../ITeleporterReceiver.sol";
import {ITeleporterMessenger} from "../ITeleporterMessenger.sol";
import {Context} from "@openzeppelin/contracts/utils/Context.sol";

/**
 * @dev TeleporterUpgradeable provides upgrade utility for applications built on top
 * of the Teleporter protocol by integrating with the {TeleporterRegistry}.
 *
 * This contract is intended to be inherited by other contracts that wish to use the
 * upgrade mechanism. It provides an interface that restricts access to only Teleporter
 * versions that are greater than or equal to `minTeleporterVersion`.
 *
 * @custom:security-contact https://github.com/ava-labs/teleporter/blob/main/SECURITY.md
 */
abstract contract TeleporterUpgradeable is Context, ITeleporterReceiver {
    // The Teleporter registry contract manages different Teleporter contract versions.
    TeleporterRegistry public immutable teleporterRegistry;

    uint256 internal constant _NOT_ENTERED = 1;
    uint256 internal constant _ENTERED = 2;
    uint256 private _receiveEntered = _NOT_ENTERED;

    /**
     * @dev A mapping that keeps track of paused Teleporter addresses.
     */
    mapping(address teleporterAddress => bool paused) private _pausedTeleporterAddresses;

    /**
     * @dev The minimum required Teleporter version that the contract is allowed
     * to receive messages from. Should only be updated by `_setMinTeleporterVersion`
     */
    uint256 private _minTeleporterVersion;

    /**
     * @dev Emitted when `minTeleporterVersion` is updated.
     */
    event MinTeleporterVersionUpdated(
        uint256 indexed oldMinTeleporterVersion, uint256 indexed newMinTeleporterVersion
    );

    /**
     * @dev Emitted when a Teleporter address is paused.
     */
    event TeleporterAddressPaused(address indexed teleporterAddress);

    /**
     * @dev Emitted when a Teleporter address is unpaused.
     */
    event TeleporterAddressUnpaused(address indexed teleporterAddress);

    // upgradeableNonReentrant modifier makes sure we cannot reenter between receiver calls.
    // This modifier should be used for TeleporterUpgradeable contracts so that the execution of a 
    // call from one TeleporterMessenger contract cannot call the ReceiveCrossChainMessage function
    // of a different TeleporterMessenger contract version that then calls into the same contract.
    modifier upgradeableNonReentrant() {
        require(_receiveEntered == _NOT_ENTERED, "TeleporterUpgradeable: receiver reentrancy");
        _receiveEntered = _ENTERED;
        _;
        _receiveEntered = _NOT_ENTERED;
    }

    /**
     * @dev Initializes the {TeleporterUpgradeable} contract by getting `teleporterRegistry`
     * instance and setting `_minTeleporterVersion`.
     */
    constructor(address teleporterRegistryAddress) {
        require(
            teleporterRegistryAddress != address(0),
            "TeleporterUpgradeable: zero teleporter registry address"
        );

        teleporterRegistry = TeleporterRegistry(teleporterRegistryAddress);
        _minTeleporterVersion = teleporterRegistry.latestVersion();
    }

    /**
     * @dev See {ITeleporterReceiver-receiveTeleporterMessage}
     * Requirements:
     *
     * - `_msgSender()` must be a Teleporter version greater than or equal to `minTeleporterVersion`.
     */
    function receiveTeleporterMessage(
        bytes32 originBlockchainID,
        address originSenderAddress,
        bytes calldata message
<<<<<<< HEAD
    ) external upgradeableNonReentrant {
        // Checks that `msg.sender` matches a Teleporter version greater than or equal to `minTeleporterVersion`.
=======
    ) external {
        // Checks that `_msgSender()` matches a Teleporter version greater than or equal to `minTeleporterVersion`.
>>>>>>> cd289b21
        require(
            teleporterRegistry.getVersionFromAddress(_msgSender()) >= _minTeleporterVersion,
            "TeleporterUpgradeable: invalid Teleporter sender"
        );

        // Check against the paused Teleporter addresses.
        require(
            !isTeleporterAddressPaused(_msgSender()),
            "TeleporterUpgradeable: Teleporter address paused"
        );

        _receiveTeleporterMessage(originBlockchainID, originSenderAddress, message);
    }

    /**
     * @dev Updates the minimum Teleporter version allowed for delivering Teleporer messages
     * to this contract.
     *
     * To prevent anyone from being able to call this function, which would disallow messages
     * from old Teleporter versions from being received, this function should be safeguarded with access
     * controls. This is done by overriding the implementation of {_checkTeleporterUpgradeAccess}.
     */
    function updateMinTeleporterVersion(uint256 version) public virtual {
        _checkTeleporterUpgradeAccess();
        _setMinTeleporterVersion(version);
    }

    /**
     * @dev Pauses a Teleporter address from interacting with this contract.
     * After pausing a Teleporter address, it will no longer be able to deliver messages
     * to this contract, and this contract will not send messages through that Teleporter address.
     * The address does not need to be registered with the Teleporter registry.
     * Emits a {TeleporterAddressPaused} event if successfully paused.
     * Requirements:
     *
     * - `_msgSender()` must have Teleporter upgrade access.
     * - `teleporterAddress` is not the zero address.
     * - `teleporterAddress` is not already paused.
     */
    function pauseTeleporterAddress(address teleporterAddress) public virtual {
        _checkTeleporterUpgradeAccess();
        require(teleporterAddress != address(0), "TeleporterUpgradeable: zero Teleporter address");
        require(
            !isTeleporterAddressPaused(teleporterAddress),
            "TeleporterUpgradeable: address already paused"
        );
        _pausedTeleporterAddresses[teleporterAddress] = true;
        emit TeleporterAddressPaused(teleporterAddress);
    }

    /**
     * @dev Unpauses a Teleporter address from interacting with this contract.
     * After unpausing a Teleporter address, it will again be able to deliver messages
     * to this contract, and this contract can send messages through that Teleporter address.
     * The address does not need to be registered with the Teleporter registry.
     * Emits a {TeleporterAddressUnpaused} event if successfully unpaused.
     * Requirements:
     *
     * - `_msgSender()` must have Teleporter upgrade access.
     * - `teleporterAddress` is not the zero address.
     * - `teleporterAddress` is already paused.
     */
    function unpauseTeleporterAddress(address teleporterAddress) public virtual {
        _checkTeleporterUpgradeAccess();
        require(teleporterAddress != address(0), "TeleporterUpgradeable: zero Teleporter address");
        require(
            isTeleporterAddressPaused(teleporterAddress),
            "TeleporterUpgradeable: address not paused"
        );
        emit TeleporterAddressUnpaused(teleporterAddress);
        _pausedTeleporterAddresses[teleporterAddress] = false;
    }

    /**
     * @dev Public getter for `_minTeleporterVersion`.
     */
    function getMinTeleporterVersion() public view returns (uint256) {
        return _minTeleporterVersion;
    }

    /**
     * @dev Checks if a Teleporter address is paused.
     */
    function isTeleporterAddressPaused(address teleporterAddress)
        public
        view
        virtual
        returns (bool)
    {
        return _pausedTeleporterAddresses[teleporterAddress];
    }

    /**
     * @dev Sets the minimum Teleporter version allowed for delivering Teleporter messages.
     * Emits a {MinTeleporterVersionUpdated} event if the minimum Teleporter version was updated.
     * Requirements:
     *
     * - `version` must be less than or equal to the latest Teleporter version.
     * - `version` must be greater than the current minimum Teleporter version.
     *
     */
    function _setMinTeleporterVersion(uint256 version) internal virtual {
        uint256 latestTeleporterVersion = teleporterRegistry.latestVersion();
        uint256 oldMinTeleporterVersion = _minTeleporterVersion;

        require(
            version <= latestTeleporterVersion, "TeleporterUpgradeable: invalid Teleporter version"
        );
        require(
            version > oldMinTeleporterVersion,
            "TeleporterUpgradeable: not greater than current minimum version"
        );

        _minTeleporterVersion = version;
        emit MinTeleporterVersionUpdated(oldMinTeleporterVersion, version);
    }

    /**
     * @dev Receives Teleporter messages and handles accordingly.
     * This function should be overridden by contracts that inherit from this contract.
     */
    function _receiveTeleporterMessage(
        bytes32 originBlockchainID,
        address originSenderAddress,
        bytes memory message
    ) internal virtual;

    /**
     * @dev Checks that the caller has access to update the minimum Teleporter version
     * allowed for delivering Teleporter messages to this contract.
     *
     * This function should be overridden by contracts that inherit from this contract.
     */
    function _checkTeleporterUpgradeAccess() internal virtual;

    /**
     * @dev Returns the Teleporter messenger used to send Teleporter messages,
     * and checks that the Teleporter messenger is not paused.
     *
     * By default returns the latest Teleporter messenger, but can be overriden to
     * return a Teleporter messenger of a specific version.
     */
    function _getTeleporterMessenger() internal view virtual returns (ITeleporterMessenger) {
        ITeleporterMessenger teleporter = teleporterRegistry.getLatestTeleporter();
        require(
            !isTeleporterAddressPaused(address(teleporter)),
            "TeleporterUpgradeable: Teleporter sending paused"
        );

        return teleporter;
    }
}<|MERGE_RESOLUTION|>--- conflicted
+++ resolved
@@ -91,13 +91,8 @@
         bytes32 originBlockchainID,
         address originSenderAddress,
         bytes calldata message
-<<<<<<< HEAD
     ) external upgradeableNonReentrant {
-        // Checks that `msg.sender` matches a Teleporter version greater than or equal to `minTeleporterVersion`.
-=======
-    ) external {
         // Checks that `_msgSender()` matches a Teleporter version greater than or equal to `minTeleporterVersion`.
->>>>>>> cd289b21
         require(
             teleporterRegistry.getVersionFromAddress(_msgSender()) >= _minTeleporterVersion,
             "TeleporterUpgradeable: invalid Teleporter sender"
