--- conflicted
+++ resolved
@@ -23,14 +23,10 @@
     function testSuccess() public {
         // First submit a message with a small fee
         uint256 originalFeeAmount = 10;
-<<<<<<< HEAD
-        bytes32 messageID = _sendTestMessageWithFee(
-            DEFAULT_DESTINATION_BLOCKCHAIN_ID,
-            originalFeeAmount
-        );
-=======
-        uint256 messageID = _sendTestMessageWithFee(DEFAULT_DESTINATION_CHAIN_ID, originalFeeAmount);
->>>>>>> 9753a749
+        bytes32 messageID = _sendTestMessageWithFee(
+            DEFAULT_DESTINATION_BLOCKCHAIN_ID,
+            originalFeeAmount
+        );
 
         // Add to the fee
         uint256 additionalFeeAmount = 131313;
@@ -49,7 +45,6 @@
             TeleporterFeeInfo({feeTokenAddress: address(_mockFeeAsset), amount: totalFeeAmount})
         );
         teleporterMessenger.addFeeAmount(
-<<<<<<< HEAD
             DEFAULT_DESTINATION_BLOCKCHAIN_ID,
             messageID,
             address(_mockFeeAsset),
@@ -59,14 +54,6 @@
         // Get the fee info to make sure it is properly updated.
         (address actualFeeAsset, uint256 actualFeeAmount) = teleporterMessenger
             .getFeeInfo(DEFAULT_DESTINATION_BLOCKCHAIN_ID, messageID);
-=======
-            DEFAULT_DESTINATION_CHAIN_ID, messageID, address(_mockFeeAsset), additionalFeeAmount
-        );
-
-        // Get the fee info to make sure it is properly updated.
-        (address actualFeeAsset, uint256 actualFeeAmount) =
-            teleporterMessenger.getFeeInfo(DEFAULT_DESTINATION_CHAIN_ID, messageID);
->>>>>>> 9753a749
         assertEq(actualFeeAsset, address(_mockFeeAsset));
         assertEq(actualFeeAmount, totalFeeAmount);
     }
@@ -77,28 +64,20 @@
         bytes32 fakeMessageID = bytes32(uint256(13));
         vm.expectRevert(_formatTeleporterErrorMessage("message not found"));
         teleporterMessenger.addFeeAmount(
-<<<<<<< HEAD
             DEFAULT_DESTINATION_BLOCKCHAIN_ID,
             fakeMessageID,
             address(_mockFeeAsset),
             additionalFeeAmount
-=======
-            DEFAULT_DESTINATION_CHAIN_ID, fakeMessageID, address(_mockFeeAsset), additionalFeeAmount
->>>>>>> 9753a749
         );
     }
 
     function testMessageAlreadyDelivered() public {
         // First submit a message with a small fee
         uint256 originalFeeAmount = 10;
-<<<<<<< HEAD
-        bytes32 messageID = _sendTestMessageWithFee(
-            DEFAULT_DESTINATION_BLOCKCHAIN_ID,
-            originalFeeAmount
-        );
-=======
-        uint256 messageID = _sendTestMessageWithFee(DEFAULT_DESTINATION_CHAIN_ID, originalFeeAmount);
->>>>>>> 9753a749
+        bytes32 messageID = _sendTestMessageWithFee(
+            DEFAULT_DESTINATION_BLOCKCHAIN_ID,
+            originalFeeAmount
+        );
 
         // Now mock receiving a message back from that subnet with a receipt of the above message.
         address relayerRewardAddress = 0xA66884fAdC0D4d7B7eedcF61Eb863Ff413bB6234;
@@ -108,126 +87,90 @@
             relayerRewardAddress: relayerRewardAddress
         });
 
-<<<<<<< HEAD
         _receiveTestMessage(
             DEFAULT_DESTINATION_BLOCKCHAIN_ID,
             messageID,
             relayerRewardAddress,
             receipts
         );
-=======
-        _receiveTestMessage(DEFAULT_DESTINATION_CHAIN_ID, messageID, relayerRewardAddress, receipts);
->>>>>>> 9753a749
 
         // Now try to add to the fee of the message. Should revert since the message receipt was received already.
         uint256 additionalFeeAmount = 131313;
         vm.expectRevert(_formatTeleporterErrorMessage("message not found"));
         teleporterMessenger.addFeeAmount(
-<<<<<<< HEAD
-            DEFAULT_DESTINATION_BLOCKCHAIN_ID,
-            messageID,
-            address(_mockFeeAsset),
-            additionalFeeAmount
-=======
-            DEFAULT_DESTINATION_CHAIN_ID, messageID, address(_mockFeeAsset), additionalFeeAmount
->>>>>>> 9753a749
+            DEFAULT_DESTINATION_BLOCKCHAIN_ID,
+            messageID,
+            address(_mockFeeAsset),
+            additionalFeeAmount
         );
     }
 
     function testInvalidAmount() public {
         // First submit a message with a small fee
         uint256 originalFeeAmount = 10;
-<<<<<<< HEAD
-        bytes32 messageID = _sendTestMessageWithFee(
-            DEFAULT_DESTINATION_BLOCKCHAIN_ID,
-            originalFeeAmount
-        );
-=======
-        uint256 messageID = _sendTestMessageWithFee(DEFAULT_DESTINATION_CHAIN_ID, originalFeeAmount);
->>>>>>> 9753a749
+        bytes32 messageID = _sendTestMessageWithFee(
+            DEFAULT_DESTINATION_BLOCKCHAIN_ID,
+            originalFeeAmount
+        );
 
         // Expect revert when adding 0 additional amount.
         uint256 additionalFeeAmount = 0;
         vm.expectRevert(_formatTeleporterErrorMessage("zero additional fee amount"));
         teleporterMessenger.addFeeAmount(
-<<<<<<< HEAD
-            DEFAULT_DESTINATION_BLOCKCHAIN_ID,
-            messageID,
-            address(_mockFeeAsset),
-            additionalFeeAmount
-=======
-            DEFAULT_DESTINATION_CHAIN_ID, messageID, address(_mockFeeAsset), additionalFeeAmount
->>>>>>> 9753a749
+            DEFAULT_DESTINATION_BLOCKCHAIN_ID,
+            messageID,
+            address(_mockFeeAsset),
+            additionalFeeAmount
         );
     }
 
     function testMismatchFeeAsset() public {
         // First submit a message with a small fee
         uint256 originalFeeAmount = 10;
-<<<<<<< HEAD
-        bytes32 messageID = _sendTestMessageWithFee(
-            DEFAULT_DESTINATION_BLOCKCHAIN_ID,
-            originalFeeAmount
-        );
-=======
-        uint256 messageID = _sendTestMessageWithFee(DEFAULT_DESTINATION_CHAIN_ID, originalFeeAmount);
->>>>>>> 9753a749
+        bytes32 messageID = _sendTestMessageWithFee(
+            DEFAULT_DESTINATION_BLOCKCHAIN_ID,
+            originalFeeAmount
+        );
 
         // Expect revert when using a different fee asset than originally used.
         uint256 additionalFeeAmount = 131313;
         address differentFeeAsset = 0xA7D7079b0FEaD91F3e65f86E8915Cb59c1a4C664;
         vm.expectRevert(_formatTeleporterErrorMessage("invalid fee asset contract address"));
         teleporterMessenger.addFeeAmount(
-<<<<<<< HEAD
             DEFAULT_DESTINATION_BLOCKCHAIN_ID,
             messageID,
             differentFeeAsset,
             additionalFeeAmount
-=======
-            DEFAULT_DESTINATION_CHAIN_ID, messageID, differentFeeAsset, additionalFeeAmount
->>>>>>> 9753a749
         );
     }
 
     function testInvalidFeeAsset() public {
         // First submit a message with a small fee
         uint256 originalFeeAmount = 10;
-<<<<<<< HEAD
-        bytes32 messageID = _sendTestMessageWithFee(
-            DEFAULT_DESTINATION_BLOCKCHAIN_ID,
-            originalFeeAmount
-        );
-=======
-        uint256 messageID = _sendTestMessageWithFee(DEFAULT_DESTINATION_CHAIN_ID, originalFeeAmount);
->>>>>>> 9753a749
+        bytes32 messageID = _sendTestMessageWithFee(
+            DEFAULT_DESTINATION_BLOCKCHAIN_ID,
+            originalFeeAmount
+        );
 
         // Expect revert when using an invalid fee asset.
         uint256 additionalFeeAmount = 131313;
         address invalidFeeAsset = address(0);
         vm.expectRevert(_formatTeleporterErrorMessage("zero fee asset contract address"));
         teleporterMessenger.addFeeAmount(
-<<<<<<< HEAD
             DEFAULT_DESTINATION_BLOCKCHAIN_ID,
             messageID,
             invalidFeeAsset,
             additionalFeeAmount
-=======
-            DEFAULT_DESTINATION_CHAIN_ID, messageID, invalidFeeAsset, additionalFeeAmount
->>>>>>> 9753a749
         );
     }
 
     function testInsufficientBalance() public {
         // First submit a message with a small fee
         uint256 originalFeeAmount = 10;
-<<<<<<< HEAD
-        bytes32 messageID = _sendTestMessageWithFee(
-            DEFAULT_DESTINATION_BLOCKCHAIN_ID,
-            originalFeeAmount
-        );
-=======
-        uint256 messageID = _sendTestMessageWithFee(DEFAULT_DESTINATION_CHAIN_ID, originalFeeAmount);
->>>>>>> 9753a749
+        bytes32 messageID = _sendTestMessageWithFee(
+            DEFAULT_DESTINATION_BLOCKCHAIN_ID,
+            originalFeeAmount
+        );
 
         // Add to the fee, but mock the ERC20 contract returning an error from transferFrom
         uint256 additionalFeeAmount = 131313;
@@ -249,14 +192,10 @@
         vm.expectRevert("SafeERC20: ERC20 operation did not succeed");
 
         teleporterMessenger.addFeeAmount(
-<<<<<<< HEAD
-            DEFAULT_DESTINATION_BLOCKCHAIN_ID,
-            messageID,
-            address(_mockFeeAsset),
-            additionalFeeAmount
-=======
-            DEFAULT_DESTINATION_CHAIN_ID, messageID, address(_mockFeeAsset), additionalFeeAmount
->>>>>>> 9753a749
+            DEFAULT_DESTINATION_BLOCKCHAIN_ID,
+            messageID,
+            address(_mockFeeAsset),
+            additionalFeeAmount
         );
     }
 }