--- conflicted
+++ resolved
@@ -21,13 +21,9 @@
 
     function testSuccess() public {
         // Submit a message
-<<<<<<< HEAD
         bytes32 messageID = _sendTestMessageWithNoFee(
             DEFAULT_DESTINATION_BLOCKCHAIN_ID
         );
-=======
-        uint256 messageID = _sendTestMessageWithNoFee(DEFAULT_DESTINATION_CHAIN_ID);
->>>>>>> 9753a749
         TeleporterMessage memory expectedMessage = TeleporterMessage({
             messageID: messageID,
             senderAddress: address(this),
@@ -42,20 +38,14 @@
         bytes32 expectedMessageHash = keccak256(expectedMessageBytes);
 
         // Get its stored hash
-<<<<<<< HEAD
         bytes32 actualMessageHash = teleporterMessenger.getMessageHash(
             DEFAULT_DESTINATION_BLOCKCHAIN_ID,
             messageID
         );
-=======
-        bytes32 actualMessageHash =
-            teleporterMessenger.getMessageHash(DEFAULT_DESTINATION_CHAIN_ID, messageID);
->>>>>>> 9753a749
         assertEq(actualMessageHash, expectedMessageHash);
     }
 
     function testMessageDoesNotExist() public {
-<<<<<<< HEAD
         assertEq(
             teleporterMessenger.getMessageHash(
                 DEFAULT_DESTINATION_BLOCKCHAIN_ID,
@@ -63,20 +53,13 @@
             ),
             bytes32(0)
         );
-=======
-        assertEq(teleporterMessenger.getMessageHash(DEFAULT_DESTINATION_CHAIN_ID, 42), bytes32(0));
->>>>>>> 9753a749
     }
 
     function testMessageAlreadyReceived() public {
         // Submit a message
-<<<<<<< HEAD
         bytes32 messageID = _sendTestMessageWithNoFee(
             DEFAULT_DESTINATION_BLOCKCHAIN_ID
         );
-=======
-        uint256 messageID = _sendTestMessageWithNoFee(DEFAULT_DESTINATION_CHAIN_ID);
->>>>>>> 9753a749
 
         // Now mock receiving a message back from that subnet with a receipt of the above message.
         address relayerRewardAddress = 0xA66884fAdC0D4d7B7eedcF61Eb863Ff413bB6234;
@@ -85,7 +68,6 @@
             receivedMessageID: messageID,
             relayerRewardAddress: relayerRewardAddress
         });
-<<<<<<< HEAD
         _receiveTestMessage(
             DEFAULT_DESTINATION_BLOCKCHAIN_ID,
             messageID,
@@ -100,13 +82,6 @@
                 messageID
             ),
             bytes32(0)
-=======
-        _receiveTestMessage(DEFAULT_DESTINATION_CHAIN_ID, messageID, relayerRewardAddress, receipts);
-
-        // Now the message hash should be cleared.
-        assertEq(
-            teleporterMessenger.getMessageHash(DEFAULT_DESTINATION_CHAIN_ID, messageID), bytes32(0)
->>>>>>> 9753a749
         );
     }
 }