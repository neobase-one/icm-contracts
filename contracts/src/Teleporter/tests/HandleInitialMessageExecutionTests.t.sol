--- conflicted
+++ resolved
@@ -104,29 +104,20 @@
             receipts: new TeleporterMessageReceipt[](0),
             message: abi.encode(SampleMessageReceiverAction.Receive, abi.encode(messageString, true))
         });
-<<<<<<< HEAD
-        WarpMessage memory warpMessage = _createDefaultWarpMessage(
-            DEFAULT_ORIGIN_BLOCKCHAIN_ID,
-            abi.encode(messageToReceive)
-        );
-=======
-        WarpMessage memory warpMessage =
-            _createDefaultWarpMessage(DEFAULT_ORIGIN_CHAIN_ID, abi.encode(messageToReceive));
->>>>>>> 9753a749
+        WarpMessage memory warpMessage = _createDefaultWarpMessage(
+            DEFAULT_ORIGIN_BLOCKCHAIN_ID,
+            abi.encode(messageToReceive)
+        );
 
         // Mock the call to the warp precompile to get the message.
         _setUpSuccessGetVerifiedWarpMessageMock(0, warpMessage);
 
         // Receive the message and check that message execution was successful.
         vm.expectEmit(true, true, true, true, address(teleporterMessenger));
-<<<<<<< HEAD
         emit MessageExecuted(
             DEFAULT_ORIGIN_BLOCKCHAIN_ID,
             messageToReceive.messageID
         );
-=======
-        emit MessageExecuted(DEFAULT_ORIGIN_CHAIN_ID, messageToReceive.messageID);
->>>>>>> 9753a749
         vm.expectEmit(true, true, true, true, address(teleporterMessenger));
         emit ReceiveCrossChainMessage(
             warpMessage.sourceChainID,
@@ -139,7 +130,6 @@
 
         // Check that the message had the proper affect on the destination contract.
         assertEq(destinationContract.latestMessage(), messageString);
-<<<<<<< HEAD
         assertEq(
             destinationContract.latestMessageSenderSubnetID(),
             DEFAULT_ORIGIN_BLOCKCHAIN_ID
@@ -152,13 +142,6 @@
             teleporterMessenger.getRelayerRewardAddress(
                 DEFAULT_ORIGIN_BLOCKCHAIN_ID,
                 messageToReceive.messageID
-=======
-        assertEq(destinationContract.latestMessageSenderSubnetID(), DEFAULT_ORIGIN_CHAIN_ID);
-        assertEq(destinationContract.latestMessageSenderAddress(), address(this));
-        assertEq(
-            teleporterMessenger.getRelayerRewardAddress(
-                DEFAULT_ORIGIN_CHAIN_ID, messageToReceive.messageID
->>>>>>> 9753a749
             ),
             DEFAULT_RELAYER_REWARD_ADDRESS
         );
@@ -179,15 +162,10 @@
             receipts: new TeleporterMessageReceipt[](0),
             message: abi.encode(SampleMessageReceiverAction.Receive, abi.encode(messageString, true))
         });
-<<<<<<< HEAD
-        WarpMessage memory warpMessage = _createDefaultWarpMessage(
-            DEFAULT_ORIGIN_BLOCKCHAIN_ID,
-            abi.encode(messageToReceive)
-        );
-=======
-        WarpMessage memory warpMessage =
-            _createDefaultWarpMessage(DEFAULT_ORIGIN_CHAIN_ID, abi.encode(messageToReceive));
->>>>>>> 9753a749
+        WarpMessage memory warpMessage = _createDefaultWarpMessage(
+            DEFAULT_ORIGIN_BLOCKCHAIN_ID,
+            abi.encode(messageToReceive)
+        );
 
         // Mock the call to the warp precompile to get the message.
         _setUpSuccessGetVerifiedWarpMessageMock(0, warpMessage);
@@ -210,15 +188,10 @@
             receipts: new TeleporterMessageReceipt[](0),
             message: abi.encode(SampleMessageReceiverAction.ReceiveRecursive, abi.encode(messageString))
         });
-<<<<<<< HEAD
-        WarpMessage memory warpMessage = _createDefaultWarpMessage(
-            DEFAULT_ORIGIN_BLOCKCHAIN_ID,
-            abi.encode(messageToReceive)
-        );
-=======
-        WarpMessage memory warpMessage =
-            _createDefaultWarpMessage(DEFAULT_ORIGIN_CHAIN_ID, abi.encode(messageToReceive));
->>>>>>> 9753a749
+        WarpMessage memory warpMessage = _createDefaultWarpMessage(
+            DEFAULT_ORIGIN_BLOCKCHAIN_ID,
+            abi.encode(messageToReceive)
+        );
 
         // Mock the call to the warp precompile to get the message.
         _setUpSuccessGetVerifiedWarpMessageMock(0, warpMessage);
@@ -228,13 +201,9 @@
         // still successfully delivered.
         vm.expectEmit(true, true, true, true, address(teleporterMessenger));
         emit MessageExecutionFailed(
-<<<<<<< HEAD
-            DEFAULT_ORIGIN_BLOCKCHAIN_ID,
-            messageToReceive.messageID,
-            messageToReceive
-=======
-            DEFAULT_ORIGIN_CHAIN_ID, messageToReceive.messageID, messageToReceive
->>>>>>> 9753a749
+            DEFAULT_ORIGIN_BLOCKCHAIN_ID,
+            messageToReceive.messageID,
+            messageToReceive
         );
         vm.expectEmit(true, true, true, true, address(teleporterMessenger));
         emit ReceiveCrossChainMessage(
@@ -252,7 +221,6 @@
         assertEq(destinationContract.latestMessageSenderAddress(), address(0));
         assertEq(
             teleporterMessenger.getRelayerRewardAddress(
-<<<<<<< HEAD
                 DEFAULT_ORIGIN_BLOCKCHAIN_ID,
                 messageToReceive.messageID
             ),
@@ -265,14 +233,6 @@
             DEFAULT_ORIGIN_BLOCKCHAIN_ID,
             messageToReceive
         );
-=======
-                DEFAULT_ORIGIN_CHAIN_ID, messageToReceive.messageID
-            ),
-            DEFAULT_RELAYER_REWARD_ADDRESS
-        );
-        vm.expectRevert(_formatTeleporterErrorMessage("retry execution failed"));
-        teleporterMessenger.retryMessageExecution(DEFAULT_ORIGIN_CHAIN_ID, messageToReceive);
->>>>>>> 9753a749
     }
 
     function testStoreHashOfFailedMessageExecution() public {
@@ -288,15 +248,10 @@
             receipts: new TeleporterMessageReceipt[](0),
             message: abi.encode(SampleMessageReceiverAction.Receive, abi.encode(messageString, false))
         });
-<<<<<<< HEAD
-        WarpMessage memory warpMessage = _createDefaultWarpMessage(
-            DEFAULT_ORIGIN_BLOCKCHAIN_ID,
-            abi.encode(messageToReceive)
-        );
-=======
-        WarpMessage memory warpMessage =
-            _createDefaultWarpMessage(DEFAULT_ORIGIN_CHAIN_ID, abi.encode(messageToReceive));
->>>>>>> 9753a749
+        WarpMessage memory warpMessage = _createDefaultWarpMessage(
+            DEFAULT_ORIGIN_BLOCKCHAIN_ID,
+            abi.encode(messageToReceive)
+        );
 
         // Mock the call to the warp precompile to get the message.
         _setUpSuccessGetVerifiedWarpMessageMock(0, warpMessage);
@@ -304,13 +259,9 @@
         // Receive the message.
         vm.expectEmit(true, true, true, true, address(teleporterMessenger));
         emit MessageExecutionFailed(
-<<<<<<< HEAD
-            DEFAULT_ORIGIN_BLOCKCHAIN_ID,
-            messageToReceive.messageID,
-            messageToReceive
-=======
-            DEFAULT_ORIGIN_CHAIN_ID, messageToReceive.messageID, messageToReceive
->>>>>>> 9753a749
+            DEFAULT_ORIGIN_BLOCKCHAIN_ID,
+            messageToReceive.messageID,
+            messageToReceive
         );
         vm.expectEmit(true, true, true, true, address(teleporterMessenger));
         emit ReceiveCrossChainMessage(
@@ -328,7 +279,6 @@
         assertEq(destinationContract.latestMessageSenderAddress(), address(0));
         assertEq(
             teleporterMessenger.getRelayerRewardAddress(
-<<<<<<< HEAD
                 DEFAULT_ORIGIN_BLOCKCHAIN_ID,
                 messageToReceive.messageID
             ),
@@ -341,13 +291,5 @@
             DEFAULT_ORIGIN_BLOCKCHAIN_ID,
             messageToReceive
         );
-=======
-                DEFAULT_ORIGIN_CHAIN_ID, messageToReceive.messageID
-            ),
-            DEFAULT_RELAYER_REWARD_ADDRESS
-        );
-        vm.expectRevert(_formatTeleporterErrorMessage("retry execution failed"));
-        teleporterMessenger.retryMessageExecution(DEFAULT_ORIGIN_CHAIN_ID, messageToReceive);
->>>>>>> 9753a749
     }
 }