--- conflicted
+++ resolved
@@ -141,15 +141,9 @@
         emit ReceiveCrossChainMessage(
             warpMessage.sourceChainID,
             messageToReceive.messageID,
-<<<<<<< HEAD
-            messageToReceive,
-            address(this),
-            DEFAULT_RELAYER_REWARD_ADDRESS
-=======
             address(this),
             DEFAULT_RELAYER_REWARD_ADDRESS,
             messageToReceive
->>>>>>> 3f11cf0d
         );
         teleporterMessenger.receiveCrossChainMessage(
             0,
@@ -246,15 +240,9 @@
         emit ReceiveCrossChainMessage(
             warpMessage.sourceChainID,
             messageToReceive.messageID,
-<<<<<<< HEAD
-            messageToReceive,
-            address(this),
-            DEFAULT_RELAYER_REWARD_ADDRESS
-=======
             address(this),
             DEFAULT_RELAYER_REWARD_ADDRESS,
             messageToReceive
->>>>>>> 3f11cf0d
         );
         teleporterMessenger.receiveCrossChainMessage(
             0,
@@ -315,15 +303,9 @@
         emit ReceiveCrossChainMessage(
             warpMessage.sourceChainID,
             messageToReceive.messageID,
-<<<<<<< HEAD
-            messageToReceive,
-            address(this),
-            DEFAULT_RELAYER_REWARD_ADDRESS
-=======
             address(this),
             DEFAULT_RELAYER_REWARD_ADDRESS,
             messageToReceive
->>>>>>> 3f11cf0d
         );
         teleporterMessenger.receiveCrossChainMessage(
             0,
