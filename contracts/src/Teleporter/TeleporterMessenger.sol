// (c) 2023, Ava Labs, Inc. All rights reserved.
// See the file LICENSE for licensing terms.

// SPDX-License-Identifier: Ecosystem

pragma solidity 0.8.18;

import {IERC20} from "@openzeppelin/contracts/token/ERC20/IERC20.sol";
import {SafeERC20} from "@openzeppelin/contracts/token/ERC20/utils/SafeERC20.sol";
import {WarpMessage, IWarpMessenger} from "@subnet-evm-contracts/interfaces/IWarpMessenger.sol";
import {
    TeleporterMessageReceipt,
    TeleporterMessageInput,
    TeleporterMessage,
    TeleporterFeeInfo,
    ITeleporterMessenger
} from "./ITeleporterMessenger.sol";
import {ReceiptQueue} from "./ReceiptQueue.sol";
import {SafeERC20TransferFrom} from "./SafeERC20TransferFrom.sol";
import {ITeleporterReceiver} from "./ITeleporterReceiver.sol";
import {ReentrancyGuards} from "./ReentrancyGuards.sol";

/**
 * @dev Implementation of the {ITeleporterMessenger} interface.
 *
 * This implementation is used to send messages cross chain using the IWarpMessenger precompile,
 * and to receive messages sent from other chains. Teleporter contracts should be deployed through Nick's method
 * of universal deployer, such that the same contract is deployed at the same address on all chains.
 *
 * @custom:security-contact https://github.com/ava-labs/teleporter/blob/main/SECURITY.md
 */
contract TeleporterMessenger is ITeleporterMessenger, ReentrancyGuards {
    using SafeERC20 for IERC20;
    using ReceiptQueue for ReceiptQueue.TeleporterMessageReceiptQueue;

    // SentMessageInfo includes the fee information for a given message submitted
    // to be sent, along with the hash of the message itself.
    struct SentMessageInfo {
        bytes32 messageHash;
        TeleporterFeeInfo feeInfo;
    }

    IWarpMessenger public constant WARP_MESSENGER =
        IWarpMessenger(0x0200000000000000000000000000000000000005);

    // The blockchain ID of the chain the contract is deployed on. Can be initialized by calling initializeBlockchainID,
    // or will be initialized automatically on the first successful call to send or receive a message.
    bytes32 public blockchainID;

    // A monotonically incremented integer tracking the total number of messages sent by this TeleporterMessenger contract.
    // Used to provide uniqueness when generating message IDs for new messages. Initially starts at 1 such that the
    // nonce value can be used to provide replay protection.
    uint256 public messageNonce = 1;

    // Tracks the outstanding receipts to send back to a given chain in subsequent messages sent to that chain.
    // The key is the blockchain ID of the other chain, and the value is a queue of pending receipts for messages
    // received from that chain.
    mapping(bytes32 sourceBlockchainID => ReceiptQueue.TeleporterMessageReceiptQueue receiptQueue)
        public receiptQueues;

    // Tracks the message hash and fee information for each message sent that has yet to be acknowledged
    // with a receipt. The key is the message ID, and the value is the info for the uniquely identified message.
    mapping(bytes32 messageID => SentMessageInfo messageInfo) public sentMessageInfo;

    // Tracks the hash of messages that have been received but have never succeeded in execution.
    // Enables retrying of failed messages with higher gas limits. Message execution is guaranteed to
    // succeed at most once. The key is the message ID, and the value is the hash of the uniquely
    // identified message whose execution failed.
    mapping(bytes32 messageID => bytes32 messageHash) public receivedFailedMessageHashes;

    // Tracks the message nonce for each message that has been received. The key is the message ID,
    // and the value is the nonce value that was received as a part of that message.
    // Note: the `messageNonce` values are also used to determine if a given message has been received or not.
    mapping(bytes32 messageID => uint256 messageNonce) internal _receivedMessageNonces;

    // Tracks the relayer reward address for each message that has been received.
    // The key is the message ID, and the value is the reward address provided by the deliverer of the message.
    mapping(bytes32 messageID => address relayerRewardAddress) internal _relayerRewardAddresses;

    // Tracks the reward amounts for a given asset able to be redeemed by a given relayer.
    // The first key is the relayer reward address, the second key is the fee token contract address,
    // and the value is the amount of the asset redeemable by the relayer.
    mapping(
        address relayerRewardAddress
            => mapping(address feeTokenContract => uint256 redeemableRewardAmount)
    ) internal _relayerRewardAmounts;

    /**
     * @dev See {ITeleporterMessenger-sendCrossChainMessage}
     *
     * When executed, a relayer may kick off an asynchronous event to have the validators of the
     * chain create an aggregate BLS signature of the message.
     *
     * Emits a {SendCrossChainMessage} event when message successfully gets sent.
     */
    function sendCrossChainMessage(TeleporterMessageInput calldata messageInput)
        external
        senderNonReentrant
        returns (bytes32)
    {
        // Get the outstanding receipts for messages that have been previously received
        // from the destination chain but not yet acknowledged, and attach the receipts
        // to the Teleporter message to be sent.
        return _sendTeleporterMessage(
            messageInput,
            receiptQueues[messageInput.destinationBlockchainID].getOutstandingReceiptsToSend()
        );
    }

    /**
     * @dev See {ITeleporterMessenger-retrySendCrossChainMessage}
     *
     * Emits a {SendCrossChainMessage} event.
     * Requirements:
     *
     * - `message` must have been previously sent.
     * - `message` encoding must match previously sent message.
     */
    function retrySendCrossChainMessage(TeleporterMessage calldata message)
        external
        senderNonReentrant
    {
        // Calculate the message ID based on the message nonce.
        // If the blockchain ID has yet to be initialized, no messages have ever been sent by
        // this contract, meaning that the message to be retried will not be found in any event.
        // Thus, don't need to initialize the blockchain ID here.
        bytes32 messageID =
            calculateMessageID(blockchainID, message.destinationBlockchainID, message.messageNonce);

        // Get the previously sent message hash.
        SentMessageInfo memory existingMessageInfo = sentMessageInfo[messageID];
        // If the message hash is zero, the message was never sent.
        require(
            existingMessageInfo.messageHash != bytes32(0), "TeleporterMessenger: message not found"
        );

        // Check that the hash of the provided message matches the one that was originally submitted.
        bytes memory messageBytes = abi.encode(message);
        require(
            keccak256(messageBytes) == existingMessageInfo.messageHash,
            "TeleporterMessenger: invalid message hash"
        );

        // Emit and make state variable changes before external calls when possible,
        // though this function is protected by sender reentrancy guard.
        emit SendCrossChainMessage(
            messageID, message.destinationBlockchainID, message, existingMessageInfo.feeInfo
        );

        // Resubmit the message to the warp precompile now that we know
        // the exact message was already submitted in the past.
        WARP_MESSENGER.sendWarpMessage(messageBytes);
    }

    /**
     * @dev See {ITeleporterMessenger-addFeeAmount}
     *
     * Emits an {AddFeeAmount} event.
     * Requirements:
     *
     * - `additionalFeeAmount` must be non-zero.
     * - `message` must exist and not have been acknowledged with a receipt yet.
     * - `feeTokenAddress` must match the fee asset contract address used in the original call to `sendCrossChainMessage`.
     */
    function addFeeAmount(
        bytes32 messageID,
        address feeTokenAddress,
        uint256 additionalFeeAmount
    ) external senderNonReentrant {
        // The additional fee amount must be non-zero.
        require(additionalFeeAmount > 0, "TeleporterMessenger: zero additional fee amount");

        // Do not allow adding a fee asset with contract address zero.
        require(
            feeTokenAddress != address(0), "TeleporterMessenger: zero fee asset contract address"
        );

        // If a receipt has been received for this message, its hash and fee information
        // will be cleared from state. At this point, you can not add to its fee. This is also the
        // case if the given message never existed.
        require(
            sentMessageInfo[messageID].messageHash != bytes32(0),
            "TeleporterMessenger: message not found"
        );

        // Check that the fee contract address matches the one that was originally used. Only a single
        // fee asset can be used to incentivize the delivery of a given message.
        // We require users to explicitly pass the same fee asset contract address here rather than just using
        // the previously submitted asset type as a defensive measure to avoid having users accidentally confuse
        // which asset they are paying.
        require(
            sentMessageInfo[messageID].feeInfo.feeTokenAddress == feeTokenAddress,
            "TeleporterMessenger: invalid fee asset contract address"
        );

        // Transfer the additional fee amount to this Teleporter instance.
        uint256 adjustedAmount =
            SafeERC20TransferFrom.safeTransferFrom(IERC20(feeTokenAddress), additionalFeeAmount);

        // Store the updated fee amount, and emit it as an event.
        sentMessageInfo[messageID].feeInfo.amount += adjustedAmount;

        emit AddFeeAmount(messageID, sentMessageInfo[messageID].feeInfo);
    }

    /**
     * @dev See {ITeleporterMessenger-receiveCrossChainMessage}
     *
     * Emits a {ReceiveCrossChainMessage} event.
     * Re-entrancy is explicitly disallowed between receiving functions. One message is not able to receive another message.
     * Requirements:
     *
     * - `relayerRewardAddress` must not be the zero address.
     * - `messageIndex` must specify a valid warp message in the transaction's storage slots.
     * - Valid warp message provided in storage slots, and sender address matches the address of this contract.
     * - Teleporter message `destinationBlockchainID` must match the `blockchainID` of this contract.
     * - Teleporter message was not previously received.
     * - Transaction was sent by an allowed relayer for corresponding teleporter message.
     */
    function receiveCrossChainMessage(
        uint32 messageIndex,
        address relayerRewardAddress
    ) external receiverNonReentrant {
        // Verify and parse the cross chain message included in the transaction access list
        // using the warp message precompile.
        (WarpMessage memory warpMessage, bool success) =
            WARP_MESSENGER.getVerifiedWarpMessage(messageIndex);
        require(success, "TeleporterMessenger: invalid warp message");

        // Only allow for messages to be received from the same address as this teleporter contract.
        // The contract should be deployed using the universal deployer pattern, such that it knows messages
        // received from the same address on other chains were constructed using the same bytecode of this contract.
        // This allows for trusting the message format and uniqueness as specified by sendCrossChainMessage.
        require(
            warpMessage.originSenderAddress == address(this),
            "TeleporterMessenger: invalid origin sender address"
        );

        // Parse the payload of the message.
        TeleporterMessage memory teleporterMessage =
            abi.decode(warpMessage.payload, (TeleporterMessage));

        // If the blockchain ID has yet to be initialized, do so now.
        bytes32 blockchainID_ = initializeBlockchainID();

        // Require that the message was intended for this blockchain.
        require(
            teleporterMessage.destinationBlockchainID == blockchainID_,
            "TeleporterMessenger: invalid destination chain ID"
        );

        // Calculate the message ID of the message given the source blockchain ID and message nonce.
        bytes32 messageID = calculateMessageID(
            warpMessage.sourceChainID, blockchainID_, teleporterMessage.messageNonce
        );

        // Require that the message has not been received previously.
        require(!_messageReceived(messageID), "TeleporterMessenger: message already received");

        // Check that the caller is allowed to deliver this message.
        require(
            _checkIsAllowedRelayer(msg.sender, teleporterMessage.allowedRelayerAddresses),
            "TeleporterMessenger: unauthorized relayer"
        );

        // Mark the message as received.
        _markMessageReceived(messageID, teleporterMessage.messageNonce);

        // Store the relayer reward address if non-zero.
        if (relayerRewardAddress != address(0)) {
            _relayerRewardAddresses[messageID] = relayerRewardAddress;
        }

<<<<<<< HEAD
        // Execute the message.
        if (teleporterMessage.message.length > 0) {
            _handleInitialMessageExecution(messageID, warpMessage.sourceChainID, teleporterMessage);
        }

=======
>>>>>>> d7ca03ab
        // Process the receipts that were included in the teleporter message by paying the
        // fee for the messages are reward to the given relayers.
        uint256 length = teleporterMessage.receipts.length;
        for (uint256 i; i < length; ++i) {
            _markReceipt(blockchainID_, warpMessage.sourceChainID, teleporterMessage.receipts[i]);
        }

        // Store the receipt of this message delivery.
        ReceiptQueue.TeleporterMessageReceiptQueue storage receiptsQueue =
            receiptQueues[warpMessage.sourceChainID];

        receiptsQueue.enqueue(
            TeleporterMessageReceipt({
                receivedMessageNonce: teleporterMessage.messageNonce,
                relayerRewardAddress: relayerRewardAddress
            })
        );

        emit ReceiveCrossChainMessage(
            messageID,
            warpMessage.sourceChainID,
            msg.sender,
            relayerRewardAddress,
            teleporterMessage
        );

        // Execute the message.
        if (teleporterMessage.message.length > 0) {
            _handleInitialMessageExecution(warpMessage.sourceChainID, teleporterMessage);
        }
    }

    /**
     * @dev See {ITeleporterMessenger-retryMessageExecution}
     *
     * A Teleporter message has an associated `requiredGasLimit` that is used to execute the message.
     * If the `requiredGasLimit` is too low, then the message execution will fail. This method allows
     * for retrying the execution of a message with a higher gas limit. Contrary to `receiveCrossChainMessage`,
     * which will only use `requiredGasLimit` in the sub-call to execute the message, this method may
     * use all of the gas available in the transaction.
     *
     * Reverts if the message execution fails again on the specified message.
     * Emits a {MessageExecuted} event if the retry is successful.
     * Requirements:
     *
     * - `message` must have previously failed to execute, and matches the hash of the failed message.
     */
    function retryMessageExecution(
        bytes32 originBlockchainID,
        TeleporterMessage calldata message
    ) external receiverNonReentrant {
        // Calculate the message ID based on the origin blockchainID and message nonce.
        // If the blockchain ID has yet to be initialized, no messages have ever been received by
        // this contract, meaning that the message to be retried will not be found in any event.
        // Thus, don't need to initialize the blockchain ID here.
        bytes32 messageID =
            calculateMessageID(originBlockchainID, blockchainID, message.messageNonce);

        // Check that the hash of the payload provided matches the hash of the payload that previously failed to execute.
        bytes32 failedMessageHash = receivedFailedMessageHashes[messageID];
        require(failedMessageHash != bytes32(0), "TeleporterMessenger: message not found");
        require(
            keccak256(abi.encode(message)) == failedMessageHash,
            "TeleporterMessenger: invalid message hash"
        );

        // Check that the target address has fully initialized contract code prior to calling it.
        // If the target address does not have code, the execution automatically fails.
        require(
            message.destinationAddress.code.length > 0,
            "TeleporterMessenger: destination address has no code"
        );

        // Clear the failed message hash from state prior to retrying its execution to redundantly prevent
        // reentrance attacks (on top of the nonReentrant guard).
        emit MessageExecuted(messageID, originBlockchainID);
        delete receivedFailedMessageHashes[
            messageID
        ];

        // Re-encode the payload by ABI encoding a call to the {receiveTeleporterMessage} function
        // defined by the {ITeleporterReceiver} interface.
        // If the destination address does not implement {receiveTeleporterMessage}, but does implement
        // a fallback function, then the fallback function will be called instead.
        bytes memory payload = abi.encodeCall(
            ITeleporterReceiver.receiveTeleporterMessage,
            (originBlockchainID, message.senderAddress, message.message)
        );

        // Reattempt the message execution with all of the gas left available for execution of this transaction.
        // Use all of the gas left because this message has already been successfully received, and it is the
        // caller's responsibility to provide as much gas as is needed. Compared to the initial delivery, where
        // the relayer should still receive their reward even if the message execution takes more gas than expected.
        // Require that the call be successful such that in the failure case this transaction reverts and the
        // message can be retried again if desired.
        bool success = _tryExecuteMessage(message.destinationAddress, gasleft(), payload);
        require(success, "TeleporterMessenger: retry execution failed");
    }

    /**
     * @dev See {ITeleporterMessenger-sendSpecifiedReceipts}
     *
     * There is no explicit limit to the number of receipts able to be sent by a {sendSpecifiedReceipts} message because
     * this method is intended to be used by relayers themselves to ensure their receipts get returned.
     * There is no fee associated with the empty message, and the same relayer is expected to relay it
     * themselves in order to claim their rewards, so it is their responsibility to ensure that the necessary
     * gas is provided for however many receipts are being retried.
     *
     * These specified receipts are not removed from their corresponding receipt queue because there
     * is no efficient way to remove a specific receipt from an arbitrary position in the queue, and it is
     * harmless for receipts to be sent multiple times within the protocol.
     *
     * Emits {SendCrossChainMessage} event.
     * Requirements:
     * - `messageIDs` must all be valid and have existing receipts.
     */
    function sendSpecifiedReceipts(
        bytes32 originBlockchainID,
        bytes32[] calldata messageIDs,
        TeleporterFeeInfo calldata feeInfo,
        address[] calldata allowedRelayerAddresses
    ) external senderNonReentrant returns (bytes32) {
        // If the blockchain ID has yet to be initialized, no messages have ever been received by
        // this contract, meaning that the receipt(s) will not be found in any event.
        // Thus, don't need to initialize the blockchain ID here.
        bytes32 blockchainID_ = blockchainID;

        // Iterate through the specified message IDs and create teleporter receipts to send back.
        TeleporterMessageReceipt[] memory receiptsToSend = new TeleporterMessageReceipt[](
                messageIDs.length
            );
        for (uint256 i; i < messageIDs.length; ++i) {
            bytes32 receivedMessageID = messageIDs[i];

            // Get the nonce for this message ID.
            uint256 receivedMessageNonce = _receivedMessageNonces[receivedMessageID];
            require(receivedMessageNonce != 0, "TeleporterMessenger: receipt not found");

            // Check that the message ID was received from the specified origin blockchain.
            require(
                receivedMessageID
                    == calculateMessageID(originBlockchainID, blockchainID_, receivedMessageNonce),
                "TeleporterMessenger: message ID not from origin blockchain"
            );

            // Get the relayer reward address for the message.
            address relayerRewardAddress = _relayerRewardAddresses[receivedMessageID];

            receiptsToSend[i] = TeleporterMessageReceipt({
                receivedMessageNonce: receivedMessageNonce,
                relayerRewardAddress: relayerRewardAddress
            });
        }

        return _sendTeleporterMessage(
            TeleporterMessageInput({
                destinationBlockchainID: originBlockchainID,
                destinationAddress: address(0),
                feeInfo: feeInfo,
                requiredGasLimit: uint256(0),
                allowedRelayerAddresses: allowedRelayerAddresses,
                message: new bytes(0)
            }),
            receiptsToSend
        );
    }

    /**
     * @dev See {ITeleporterMessenger-redeemRelayerRewards}
     *
     * Requirements:
     *
     * - `rewardAmount` must be non-zero.
     */
    function redeemRelayerRewards(address feeAsset) external {
        uint256 rewardAmount = _relayerRewardAmounts[msg.sender][feeAsset];
        require(rewardAmount > 0, "TeleporterMessenger: no reward to redeem");

        // Zero the reward balance before calling the external ERC20 to transfer the
        // reward to prevent any possible re-entrancy.
        delete _relayerRewardAmounts[msg.sender][feeAsset];

        emit RelayerRewardsRedeemed(msg.sender, feeAsset, rewardAmount);

        // "Fee on transfer" tokens do not require a special case here because
        // the amount credited to the caller does not affect this contract's accounting.
        // The reward is considered paid in full in all cases.
        IERC20(feeAsset).safeTransfer(msg.sender, rewardAmount);
    }

    /**
     * See {ITeleporterMessenger-getMessageHash}
     */
    function getMessageHash(bytes32 messageID) external view returns (bytes32) {
        return sentMessageInfo[messageID].messageHash;
    }

    /**
     * @dev See {ITeleporterMessenger-messageReceived}
     */
    function messageReceived(bytes32 messageID) external view returns (bool) {
        return _messageReceived(messageID);
    }

    /**
     * @dev See {ITeleporterMessenger-getRelayerRewardAddress}
     */
    function getRelayerRewardAddress(bytes32 messageID) external view returns (address) {
        require(_messageReceived(messageID), "TeleporterMessenger: message not received");
        return _relayerRewardAddresses[messageID];
    }

    /**
     * @dev See {ITeleporterMessenger-checkRelayerRewardAmount}
     */
    function checkRelayerRewardAmount(
        address relayer,
        address feeAsset
    ) external view returns (uint256) {
        return _relayerRewardAmounts[relayer][feeAsset];
    }

    /**
     * @dev See {ITeleporterMessenger-getFeeInfo}
     */
    function getFeeInfo(bytes32 messageID) external view returns (address, uint256) {
        TeleporterFeeInfo memory feeInfo = sentMessageInfo[messageID].feeInfo;
        return (feeInfo.feeTokenAddress, feeInfo.amount);
    }

    /**
     * @dev Gets the next message ID to be used for a message sent from the contract instance.
     * @return The next message ID to be used for a message sent from the contract instance.
     */
    function getNextMessageID(bytes32 destinationBlockchainID) external view returns (bytes32) {
        bytes32 blockchainID_ = blockchainID;
        require(blockchainID_ != bytes32(0), "TeleporterMessenger: zero blockchain ID");
        return calculateMessageID(blockchainID_, destinationBlockchainID, messageNonce);
    }

    /**
     * @dev See {ITeleporterMessenger-getReceiptQueueSize}
     */
    function getReceiptQueueSize(bytes32 originBlockchainID) external view returns (uint256) {
        return receiptQueues[originBlockchainID].size();
    }

    /**
     * @dev See {ITeleporterMessenger-getReceiptAtIndex}
     */
    function getReceiptAtIndex(
        bytes32 originBlockchainID,
        uint256 index
    ) external view returns (TeleporterMessageReceipt memory) {
        return receiptQueues[originBlockchainID].getReceiptAtIndex(index);
    }

    /**
     * @dev If not already set, initializes blockchainID by getting the current
     * blockchain ID value from the Warp precompile.
     * @return The current blockchain ID.
     */
    function initializeBlockchainID() public returns (bytes32) {
        bytes32 blockchainID_ = blockchainID;
        if (blockchainID_ == bytes32(0)) {
            blockchainID_ = WARP_MESSENGER.getBlockchainID();
            blockchainID = blockchainID_;
        }
        return blockchainID_;
    }

    /**
     * @dev Calculates the message ID for a message sent from this contract instance with the
     * given source blockchain ID, destination blockchain ID, and message nonce.
     */
    function calculateMessageID(
        bytes32 sourceBlockchainID,
        bytes32 destinationBlockchainID,
        uint256 nonce
    ) public view returns (bytes32) {
        return
            keccak256(abi.encode(address(this), sourceBlockchainID, destinationBlockchainID, nonce));
    }

    /**
     * @dev Checks if a given message has been received.
     * @return A boolean representing if the given message has been received or not.
     */
    function _messageReceived(bytes32 messageID) internal view returns (bool) {
        return _receivedMessageNonces[messageID] != 0;
    }

    /**
     * @dev Checks whether `delivererAddress` is allowed to deliver the message.
     */
    function _checkIsAllowedRelayer(
        address delivererAddress,
        address[] memory allowedRelayers
    ) internal pure returns (bool) {
        // An empty allowed relayers list means anyone is allowed to deliver the message.
        if (allowedRelayers.length == 0) {
            return true;
        }

        // Otherwise, the deliverer address must be included in allowedRelayers.
        for (uint256 i; i < allowedRelayers.length; ++i) {
            if (allowedRelayers[i] == delivererAddress) {
                return true;
            }
        }
        return false;
    }

    /**
     * @dev Helper function for sending a teleporter message cross chain.
     * Constructs the Teleporter message and sends it through the Warp Messenger precompile,
     * and performs fee transfer if necessary.
     *
     * Emits a {SendCrossChainMessage} event.
     */
    function _sendTeleporterMessage(
        TeleporterMessageInput memory messageInput,
        TeleporterMessageReceipt[] memory receipts
    ) private returns (bytes32) {
        // If the blockchain ID has yet to be initialized, do so now.
        bytes32 blockchainID_ = initializeBlockchainID();

        // Get the message ID to use for this message.
        uint256 messageNonce_ = messageNonce;
        bytes32 messageID =
            calculateMessageID(blockchainID_, messageInput.destinationBlockchainID, messageNonce_);

        // Construct and serialize the message.
        TeleporterMessage memory teleporterMessage = TeleporterMessage({
            messageNonce: messageNonce_,
            senderAddress: msg.sender,
            destinationBlockchainID: messageInput.destinationBlockchainID,
            destinationAddress: messageInput.destinationAddress,
            requiredGasLimit: messageInput.requiredGasLimit,
            allowedRelayerAddresses: messageInput.allowedRelayerAddresses,
            receipts: receipts,
            message: messageInput.message
        });
        bytes memory teleporterMessageBytes = abi.encode(teleporterMessage);

        // Increment the message nonce so the next message will have a different ID
        ++messageNonce;

        // If the fee amount is non-zero, transfer the asset into control of this TeleporterMessenger contract instance.
        // The fee is allowed to be 0 because it's possible for someone to run their own relayer and deliver their own messages,
        // which does not require further incentivization. They still must pay the transaction fee to submit the message, so
        // this is not a DOS vector in terms of being able to submit zero-fee messages.
        uint256 adjustedFeeAmount;
        if (messageInput.feeInfo.amount > 0) {
            // If the fee amount is non-zero, check that the contract address is not address(0)
            require(
                messageInput.feeInfo.feeTokenAddress != address(0),
                "TeleporterMessenger: zero fee asset contract address"
            );

            adjustedFeeAmount = SafeERC20TransferFrom.safeTransferFrom(
                IERC20(messageInput.feeInfo.feeTokenAddress), messageInput.feeInfo.amount
            );
        }

        // Store the fee asset and amount to be paid to the relayer of this message upon receiving the receipt.
        // Also store the message hash so that it can be retried until a receipt of its delivery is received back.
        TeleporterFeeInfo memory adjustedFeeInfo = TeleporterFeeInfo({
            feeTokenAddress: messageInput.feeInfo.feeTokenAddress,
            amount: adjustedFeeAmount
        });
        sentMessageInfo[messageID] = SentMessageInfo({
            messageHash: keccak256(teleporterMessageBytes),
            feeInfo: adjustedFeeInfo
        });

        emit SendCrossChainMessage(
            messageID, messageInput.destinationBlockchainID, teleporterMessage, adjustedFeeInfo
        );

        // Submit the message to the AWM precompile.
        WARP_MESSENGER.sendWarpMessage(teleporterMessageBytes);

        return messageID;
    }

    /**
     * @dev Marks a message as being received by storing the message nonce associated with the
     * given message ID. The message nonce must not be zero in order to be able to distinguish between
     * received and unreceived messages based on their ID.
     */
    function _markMessageReceived(bytes32 messageID, uint256 messageNonce_) private {
        require(messageNonce_ != 0, "TeleporterMessenger: zero message nonce");
        _receivedMessageNonces[messageID] = messageNonce_;
    }

    /**
     * @dev Records the receival of a receipt for a message previously sent to the `destinationBlockchainID` with the given `messageID`.
     *
     * Returns early if a receipt was already previously received for this message, or if the message never existed. Otherwise, deletes
     * the message information from `sentMessageInfo` and increments the reward redeemable by the specified relayer reward address.
     */
    function _markReceipt(
        bytes32 sourceBlockchainID_,
        bytes32 destinationBlockchainID_,
        TeleporterMessageReceipt memory receipt
    ) private {
        bytes32 messageID = calculateMessageID(
            sourceBlockchainID_, destinationBlockchainID_, receipt.receivedMessageNonce
        );

        // Get the information about the sent message to be marked as received.
        SentMessageInfo memory messageInfo = sentMessageInfo[messageID];

        // If the message hash does not exist, it could be the case that the receipt was already
        // received for this message (it's possible for receipts to be sent more than once)
        // or that the other chain sent an invalid receipt. Return early since this is an expected
        // case where there is no fee to be paid for the given message.
        if (messageInfo.messageHash == bytes32(0)) {
            return;
        }

        // Delete the message information from state now that it is known to be received.
        delete sentMessageInfo[messageID];

        // Increment the fee/reward amount owed to the relayer for having delivered
        // the message identified in this receipt.
        _relayerRewardAmounts[receipt.relayerRewardAddress][messageInfo.feeInfo.feeTokenAddress] +=
            messageInfo.feeInfo.amount;
    }

    /**
     * @dev Attempts to execute the newly received message.
     *
     * Only revert in the event that the message deliverer (relayer) did not provide enough gas to handle the execution
     * (including possibly storing a failed message in state). All execution specific errors (i.e. invalid call data, etc)
     * that are not in the relayer's control are caught and handled properly.
     *
     * Emits a {MessageExecuted} event if the call on destination address is successful.
     * Emits a {MessageExecutionFailed} event if the call on destination address fails with formatted call data.
     * Requirements:
     *
     * - There is enough gas left to cover `message.requiredGasLimit`.
     */
    function _handleInitialMessageExecution(
        bytes32 messageID,
        bytes32 originBlockchainID,
        TeleporterMessage memory message
    ) private {
        // Check that the message delivery was provided the required gas amount as specified by the sender.
        // If the required gas amount is provided, the message will be considered received whether or not
        // its execution succeeds, such that the relayer can claim their fee reward. However, if the message
        // execution fails, the message hash will be stored in state such that anyone can try to provide more
        // gas to successfully execute the message.
        require(gasleft() >= message.requiredGasLimit, "TeleporterMessenger: insufficient gas");

        // The destination address must have fully initialized contract code in order for the message
        // to call it. If the destination address does not have code, store the message as a failed
        // execution so that it can be retried in the future should a contract be later deployed to
        // the address.
        if (message.destinationAddress.code.length == 0) {
            _storeFailedMessageExecution(messageID, originBlockchainID, message);
            return;
        }

        // Encode the payload by ABI encoding a call to the {receiveTeleporterMessage} function
        // defined by the {ITeleporterReceiver} interface.
        bytes memory payload = abi.encodeCall(
            ITeleporterReceiver.receiveTeleporterMessage,
            (originBlockchainID, message.senderAddress, message.message)
        );

        // Call the destination address of the message with the formatted call data. Only provide the required
        // gas limit to the sub-call so that the end application cannot consume an arbitrary amount of gas.
        bool success =
            _tryExecuteMessage(message.destinationAddress, message.requiredGasLimit, payload);

        // If the execution failed, store a hash of the message in state such that its
        // execution can be retried again in the future with a higher gas limit (paid by whoever
        // retries). Either way, the message will now be considered received since the relayer
        // provided enough gas to meet the required gas limit.
        if (!success) {
            _storeFailedMessageExecution(messageID, originBlockchainID, message);
            return;
        }

        emit MessageExecuted(messageID, originBlockchainID);
    }

    function _tryExecuteMessage(
        address target,
        uint256 gasLimit,
        bytes memory payload
    ) private returns (bool) {
        // Call the destination address of the message with the provided payload and amount of gas.
        //
        // Assembly is used for the low-level call to avoid unnecessary expansion of the return data in memory.
        // This prevents possible "return bomb" vectors where the external contract could force the caller
        // to use an arbitrary amount of gas. See Solidity issue here: https://github.com/ethereum/solidity/issues/12306
        bool success;
        // solhint-disable-next-line no-inline-assembly
        assembly {
            success :=
                call(
                    gasLimit, // gas provided to the call
                    target, // call target
                    0, // zero value
                    add(payload, 0x20), // input data - 0x20 needs to be added to an array because the first 32-byte slot contains the array length (0x20 in hex is 32 in decimal).
                    mload(payload), // input data size - mload returns mem[p..(p+32)], which is the first 32-byte slot of the array. In this case, the array length.
                    0, // output
                    0 // output size
                )
        }
        return success;
    }

    /**
     * @dev Stores the hash of a message that has been successfully received but fails to execute properly
     * such that the message execution can be retried by anyone in the future.
     */
    function _storeFailedMessageExecution(
        bytes32 messageID,
        bytes32 originBlockchainID,
        TeleporterMessage memory message
    ) private {
        receivedFailedMessageHashes[messageID] = keccak256(abi.encode(message));

        // Emit a failed execution event for anyone monitoring unsuccessful messages to retry.
        emit MessageExecutionFailed(messageID, originBlockchainID, message);
    }
}<|MERGE_RESOLUTION|>--- conflicted
+++ resolved
@@ -271,14 +271,6 @@
             _relayerRewardAddresses[messageID] = relayerRewardAddress;
         }
 
-<<<<<<< HEAD
-        // Execute the message.
-        if (teleporterMessage.message.length > 0) {
-            _handleInitialMessageExecution(messageID, warpMessage.sourceChainID, teleporterMessage);
-        }
-
-=======
->>>>>>> d7ca03ab
         // Process the receipts that were included in the teleporter message by paying the
         // fee for the messages are reward to the given relayers.
         uint256 length = teleporterMessage.receipts.length;
@@ -307,7 +299,7 @@
 
         // Execute the message.
         if (teleporterMessage.message.length > 0) {
-            _handleInitialMessageExecution(warpMessage.sourceChainID, teleporterMessage);
+            _handleInitialMessageExecution(messageID, warpMessage.sourceChainID, teleporterMessage);
         }
     }
 
