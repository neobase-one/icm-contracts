--- conflicted
+++ resolved
@@ -259,18 +259,16 @@
             "TeleporterMessenger: invalid origin sender address"
         );
 
-<<<<<<< HEAD
+        // If the blockchain ID has yet to be initialized, do so now.
+        if (blockchainID == bytes32(0)) {
+            blockchainID = WARP_MESSENGER.getBlockchainID();
+        }
+
         // Parse the payload of the message.
         TeleporterMessage memory teleporterMessage = abi.decode(
             warpMessage.payload,
             (TeleporterMessage)
         );
-=======
-        // If the blockchain ID has yet to be initialized, do so now.
-        if (blockchainID == bytes32(0)) {
-            blockchainID = WARP_MESSENGER.getBlockchainID();
-        }
->>>>>>> 28def260
 
         // Require that the message was intended for this blockchain and teleporter contract.
         require(
