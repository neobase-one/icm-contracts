--- conflicted
+++ resolved
@@ -7,7 +7,7 @@
 
 import {IERC20} from "@openzeppelin/contracts/token/ERC20/IERC20.sol";
 import {SafeERC20} from "@openzeppelin/contracts/token/ERC20/utils/SafeERC20.sol";
-import {WarpMessage, WarpMessenger} from "@subnet-evm-contracts/interfaces/IWarpMessenger.sol";
+import {WarpMessage, IWarpMessenger} from "@subnet-evm-contracts/interfaces/IWarpMessenger.sol";
 import {TeleporterMessageReceipt, TeleporterMessageInput, TeleporterMessage, TeleporterFeeInfo, ITeleporterMessenger} from "./ITeleporterMessenger.sol";
 import {ReceiptQueue} from "./ReceiptQueue.sol";
 import {SafeERC20TransferFrom} from "./SafeERC20TransferFrom.sol";
@@ -140,19 +140,9 @@
             existingMessageInfo.feeInfo
         );
 
-<<<<<<< HEAD
-        // Resubmit the message to the warp message precompile now that it is confirmed that
+        // Resubmit the message to the warp precompile now that we know
         // the exact message was already submitted in the past.
-        WARP_MESSENGER.sendWarpMessage(
-            destinationChainID,
-            address(this),
-            messageBytes
-        );
-=======
-        // Resubmit the message to the warp message precompile now that we know the exact message was
-        // already submitted in the past.
         WARP_MESSENGER.sendWarpMessage(messageBytes);
->>>>>>> eea4d631
     }
 
     /**
@@ -273,18 +263,13 @@
             (TeleporterMessage)
         );
 
-<<<<<<< HEAD
-        // Check the message has not been delivered previously.
-=======
         // Require that the message was intended for this blockchain.
         require(
             teleporterMessage.destinationChainID == blockchainID,
             "TeleporterMessenger: invalid destination chain ID"
         );
 
-        // Check the message has not been delivered before by checking that there is no relayer reward
-        // address stored for it already.
->>>>>>> eea4d631
+        // Check the message has not been delivered previously.
         require(
             !_messageReceived(
                 warpMessage.sourceChainID,
@@ -620,16 +605,10 @@
         TeleporterMessage memory teleporterMessage = TeleporterMessage({
             messageID: messageID,
             senderAddress: msg.sender,
-<<<<<<< HEAD
+            destinationChainID: messageInput.destinationChainID,
             destinationAddress: messageInput.destinationAddress,
             requiredGasLimit: messageInput.requiredGasLimit,
             allowedRelayerAddresses: messageInput.allowedRelayerAddresses,
-=======
-            destinationChainID: destinationChainID,
-            destinationAddress: destinationAddress,
-            requiredGasLimit: requiredGasLimit,
-            allowedRelayerAddresses: allowedRelayerAddresses,
->>>>>>> eea4d631
             receipts: receipts,
             message: messageInput.message
         });
@@ -677,18 +656,7 @@
         );
 
         // Submit the message to the AWM precompile.
-<<<<<<< HEAD
-        WARP_MESSENGER.sendWarpMessage(
-            messageInput.destinationChainID,
-            address(this),
-            teleporterMessageBytes
-        );
-=======
-        // The Teleporter contract only allows for sending messages to other instances of the same
-        // contract at the same address on other EVM chains, which is why we set the destination adress
-        // as the address of this contract.
         WARP_MESSENGER.sendWarpMessage(teleporterMessageBytes);
->>>>>>> eea4d631
 
         return messageID;
     }
